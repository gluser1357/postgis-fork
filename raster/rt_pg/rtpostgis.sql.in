-- - - - - - - - - - - - - - - - - - - - - - - - - - - - - - - - - - - - - - -
--
--
-- PostGIS Raster - Raster Type for PostGIS
-- http://trac.osgeo.org/postgis/wiki/WKTRaster
--
-- Copyright (c) 2015-2017 Regina Obe <lr@pcorp.us>
-- Copyright (c) 2009-2012 Sandro Santilli <strk@kbt.io>
-- Copyright (c) 2009-2010 Pierre Racine <pierre.racine@sbf.ulaval.ca>
-- Copyright (c) 2009-2010 Jorge Arevalo <jorge.arevalo@deimos-space.com>
-- Copyright (c) 2009-2010 Mateusz Loskot <mateusz@loskot.net>
-- Copyright (c) 2010 David Zwarg <dzwarg@azavea.com>
-- Copyright (c) 2011-2013 Regents of the University of California
--   <bkpark@ucdavis.edu>
-- Copyright (c) 2013-2017 Bborie Park <dustymugs@gmail.com>
--
-- This program is free software; you can redistribute it and/or
-- modify it under the terms of the GNU General Public License
-- as published by the Free Software Foundation; either version 2
-- of the License, or (at your option) any later version.
--
-- This program is distributed in the hope that it will be useful,
-- but WITHOUT ANY WARRANTY; without even the implied warranty of
-- MERCHANTABILITY or FITNESS FOR A PARTICULAR PURPOSE.  See the
-- GNU General Public License for more details.
--
-- You should have received a copy of the GNU General Public License
-- along with this program; if not, write to the Free Software Foundation,
-- Inc., 51 Franklin Street, Fifth Floor, Boston, MA 02110-1301, USA.
--
-- - - - - - - - - - - - - - - - - - - - - - - - - - - - - - - - - - - - - - -
--
-- WARNING: Any change in this file must be evaluated for compatibility.
--
-- - - - - - - - - - - - - - - - - - - - - - - - - - - - - - - - - - - - - - -

#include "../../postgis/sqldefines.h"

-- INSTALL VERSION: POSTGIS_LIB_VERSION

BEGIN;
SET LOCAL client_min_messages TO warning;

-- Check that postgis raster is not already installed
DO $$
DECLARE
  rec RECORD;
BEGIN
  FOR rec IN
    SELECT n.nspname, p.proname FROM pg_proc p, pg_namespace n
    WHERE p.proname = 'postgis_raster_lib_version'
    AND p.pronamespace = n.oid
  LOOP
    RAISE EXCEPTION 'PostGIS Raster is already installed in schema ''%''', rec.nspname;
  END LOOP;
END
$$ LANGUAGE 'plpgsql';

-- Check that postgis raster is being installed in the same
-- schema as PostGIS
DO $$
DECLARE
  nsp TEXT;
BEGIN
  SELECT n.nspname
	INTO nsp FROM pg_proc p, pg_namespace n
  WHERE p.proname = 'postgis_lib_version'
  AND p.pronamespace = n.oid;

	IF nsp != current_schema() THEN
    RAISE EXCEPTION
			'PostGIS Raster must be in the same schema as PostGIS (%)',
			nsp;
	END IF;
END
$$ LANGUAGE 'plpgsql';

------------------------------------------------------------------------------
-- RASTER Type
------------------------------------------------------------------------------

-- part of Raster type
-- expects input to be Hex WKB
CREATE OR REPLACE FUNCTION raster_in(cstring)
    RETURNS raster
    AS 'MODULE_PATHNAME','RASTER_in'
    LANGUAGE 'c' IMMUTABLE STRICT PARALLEL SAFE;

-- part of Raster type
-- expects output to be Hex WKB
CREATE OR REPLACE FUNCTION raster_out(raster)
    RETURNS cstring
    AS 'MODULE_PATHNAME','RASTER_out'
    LANGUAGE 'c' IMMUTABLE STRICT PARALLEL SAFE;

-- Availability: 2.0.0
CREATE TYPE raster (
    alignment = double,
    internallength = variable,
    input = raster_in,
    output = raster_out,
    storage = extended
);

------------------------------------------------------------------------------
-- FUNCTIONS
------------------------------------------------------------------------------

-----------------------------------------------------------------------
-- Raster Version
-----------------------------------------------------------------------

CREATE OR REPLACE FUNCTION postgis_raster_lib_version()
    RETURNS text
    AS 'MODULE_PATHNAME', 'RASTER_lib_version'
    LANGUAGE 'c' IMMUTABLE PARALLEL SAFE; -- a new lib will require a new session

CREATE OR REPLACE FUNCTION postgis_raster_scripts_installed() RETURNS text
       AS _POSTGIS_SQL_SELECT_POSTGIS_SCRIPTS_VERSION
       LANGUAGE 'sql' IMMUTABLE PARALLEL SAFE;

CREATE OR REPLACE FUNCTION postgis_raster_lib_build_date()
    RETURNS text
    AS 'MODULE_PATHNAME', 'RASTER_lib_build_date'
    LANGUAGE 'c' IMMUTABLE PARALLEL SAFE; -- a new lib will require a new session

CREATE OR REPLACE FUNCTION postgis_gdal_version()
    RETURNS text
    AS 'MODULE_PATHNAME', 'RASTER_gdal_version'
    LANGUAGE 'c' IMMUTABLE PARALLEL SAFE;

-----------------------------------------------------------------------
-- generic composite type of a raster and its band index
-----------------------------------------------------------------------

-- Availability: 2.1.0
CREATE TYPE rastbandarg AS (
	rast raster,
	nband integer
);

-----------------------------------------------------------------------
-- generic composite type of a geometry and value
-----------------------------------------------------------------------

-- Availability: 2.0.0
CREATE TYPE geomval AS (
	geom geometry,
	val double precision
);

-----------------------------------------------------------------------
-- Raster Accessors
-----------------------------------------------------------------------

CREATE OR REPLACE FUNCTION st_envelope(raster)
	RETURNS geometry
	AS 'MODULE_PATHNAME','RASTER_envelope'
	LANGUAGE 'c' IMMUTABLE STRICT PARALLEL SAFE;

-- Availability: 2.0.0
-- Changed: 2.1.4 raised cost
-- used to cast raster -> geometry
CREATE OR REPLACE FUNCTION st_convexhull(raster)
    RETURNS geometry
    AS 'MODULE_PATHNAME','RASTER_convex_hull'
    LANGUAGE 'c' IMMUTABLE STRICT
    COST 300;

CREATE OR REPLACE FUNCTION st_minconvexhull(
	rast raster,
	nband integer DEFAULT NULL
)
	RETURNS geometry
	AS 'MODULE_PATHNAME','RASTER_convex_hull'
	LANGUAGE 'c' IMMUTABLE PARALLEL SAFE;

-- used to cast raster -> box3d
CREATE OR REPLACE FUNCTION box3d(raster)
    RETURNS box3d
    AS 'select box3d( @extschema@.ST_convexhull($1))'
    LANGUAGE 'sql' IMMUTABLE STRICT PARALLEL SAFE;

CREATE OR REPLACE FUNCTION st_height(raster)
    RETURNS integer
    AS 'MODULE_PATHNAME','RASTER_getHeight'
    LANGUAGE 'c' IMMUTABLE STRICT PARALLEL SAFE;

CREATE OR REPLACE FUNCTION st_numbands(raster)
    RETURNS integer
    AS 'MODULE_PATHNAME','RASTER_getNumBands'
    LANGUAGE 'c' IMMUTABLE STRICT PARALLEL SAFE;

CREATE OR REPLACE FUNCTION st_scalex(raster)
    RETURNS float8
    AS 'MODULE_PATHNAME','RASTER_getXScale'
    LANGUAGE 'c' IMMUTABLE STRICT PARALLEL SAFE;

CREATE OR REPLACE FUNCTION st_scaley(raster)
    RETURNS float8
    AS 'MODULE_PATHNAME','RASTER_getYScale'
    LANGUAGE 'c' IMMUTABLE STRICT PARALLEL SAFE;

CREATE OR REPLACE FUNCTION st_skewx(raster)
    RETURNS float8
    AS 'MODULE_PATHNAME','RASTER_getXSkew'
    LANGUAGE 'c' IMMUTABLE STRICT PARALLEL SAFE;

CREATE OR REPLACE FUNCTION st_skewy(raster)
    RETURNS float8
    AS 'MODULE_PATHNAME','RASTER_getYSkew'
    LANGUAGE 'c' IMMUTABLE STRICT PARALLEL SAFE;

CREATE OR REPLACE FUNCTION st_srid(raster)
    RETURNS integer
    AS 'MODULE_PATHNAME','RASTER_getSRID'
    LANGUAGE 'c' IMMUTABLE STRICT PARALLEL SAFE;

CREATE OR REPLACE FUNCTION st_upperleftx(raster)
    RETURNS float8
    AS 'MODULE_PATHNAME','RASTER_getXUpperLeft'
    LANGUAGE 'c' IMMUTABLE STRICT PARALLEL SAFE;

CREATE OR REPLACE FUNCTION st_upperlefty(raster)
    RETURNS float8
    AS 'MODULE_PATHNAME','RASTER_getYUpperLeft'
    LANGUAGE 'c' IMMUTABLE STRICT PARALLEL SAFE;

CREATE OR REPLACE FUNCTION st_width(raster)
    RETURNS integer
    AS 'MODULE_PATHNAME','RASTER_getWidth'
    LANGUAGE 'c' IMMUTABLE STRICT PARALLEL SAFE;

CREATE OR REPLACE FUNCTION st_pixelwidth(raster)
    RETURNS float8
    AS 'MODULE_PATHNAME', 'RASTER_getPixelWidth'
    LANGUAGE 'c' IMMUTABLE STRICT PARALLEL SAFE;

CREATE OR REPLACE FUNCTION st_pixelheight(raster)
    RETURNS float8
    AS 'MODULE_PATHNAME', 'RASTER_getPixelHeight'
    LANGUAGE 'c' IMMUTABLE STRICT PARALLEL SAFE;

CREATE OR REPLACE FUNCTION st_geotransform(raster,
    OUT imag double precision,
    OUT jmag double precision,
    OUT theta_i double precision,
    OUT theta_ij double precision,
    OUT xoffset double precision,
    OUT yoffset double precision)
    AS 'MODULE_PATHNAME', 'RASTER_getGeotransform'
    LANGUAGE 'c' IMMUTABLE PARALLEL SAFE;

CREATE OR REPLACE FUNCTION st_rotation(raster)
    RETURNS float8
    AS $$ SELECT ( @extschema@.ST_Geotransform($1)).theta_i $$
    LANGUAGE 'sql' VOLATILE;

CREATE OR REPLACE FUNCTION st_metadata(
	rast raster,
	OUT upperleftx double precision,
	OUT upperlefty double precision,
	OUT width int,
	OUT height int,
	OUT scalex double precision,
	OUT scaley double precision,
	OUT skewx double precision,
	OUT skewy double precision,
	OUT srid int,
	OUT numbands int
)
	AS 'MODULE_PATHNAME', 'RASTER_metadata'
	LANGUAGE 'c' IMMUTABLE STRICT PARALLEL SAFE;

CREATE OR REPLACE FUNCTION st_summary(rast raster)
	RETURNS text
	AS $$
	DECLARE
		extent box2d;
		metadata record;
		bandmetadata record;
		msg text;
		msgset text[];
	BEGIN
		extent := @extschema@.ST_Extent(rast::geometry);
		metadata := @extschema@.ST_Metadata(rast);

		msg := 'Raster of ' || metadata.width || 'x' || metadata.height || ' pixels has ' || metadata.numbands || ' ';

		IF metadata.numbands = 1 THEN
			msg := msg || 'band ';
		ELSE
			msg := msg || 'bands ';
		END IF;
		msg := msg || 'and extent of ' || extent;

		IF
			round(metadata.skewx::numeric, 10) <> round(0::numeric, 10) OR
			round(metadata.skewy::numeric, 10) <> round(0::numeric, 10)
		THEN
			msg := 'Skewed ' || overlay(msg placing 'r' from 1 for 1);
		END IF;

		msgset := Array[]::text[] || msg;

		FOR bandmetadata IN SELECT * FROM @extschema@.ST_BandMetadata(rast, ARRAY[]::int[]) LOOP
			msg := 'band ' || bandmetadata.bandnum || ' of pixtype ' || bandmetadata.pixeltype || ' is ';
			IF bandmetadata.isoutdb IS FALSE THEN
				msg := msg || 'in-db ';
			ELSE
				msg := msg || 'out-db ';
			END IF;

			msg := msg || 'with ';
			IF bandmetadata.nodatavalue IS NOT NULL THEN
				msg := msg || 'NODATA value of ' || bandmetadata.nodatavalue;
			ELSE
				msg := msg || 'no NODATA value';
			END IF;

			msgset := msgset || ('    ' || msg);
		END LOOP;

		RETURN array_to_string(msgset, E'\n');
	END;
	$$ LANGUAGE 'plpgsql' STABLE STRICT;

-- Availability: 2.2.0
CREATE OR REPLACE FUNCTION ST_MemSize(raster)
	RETURNS int4
	AS 'MODULE_PATHNAME', 'RASTER_memsize'
	LANGUAGE 'c' IMMUTABLE STRICT PARALLEL SAFE;

-----------------------------------------------------------------------
-- Constructor ST_MakeEmptyRaster
-----------------------------------------------------------------------
CREATE OR REPLACE FUNCTION st_makeemptyraster(width int, height int, upperleftx float8, upperlefty float8, scalex float8, scaley float8, skewx float8, skewy float8, srid int4 DEFAULT 0)
    RETURNS RASTER
    AS 'MODULE_PATHNAME', 'RASTER_makeEmpty'
    LANGUAGE 'c' IMMUTABLE STRICT PARALLEL SAFE;

CREATE OR REPLACE FUNCTION st_makeemptyraster(width int, height int, upperleftx float8, upperlefty float8, pixelsize float8)
    RETURNS raster
    AS $$ SELECT  @extschema@.ST_makeemptyraster($1, $2, $3, $4, $5, -($5), 0, 0, @extschema@.ST_SRID('POINT(0 0)'::geometry)) $$
    LANGUAGE 'sql' IMMUTABLE STRICT PARALLEL SAFE;

CREATE OR REPLACE FUNCTION st_makeemptyraster(rast raster)
    RETURNS raster
    AS $$
		DECLARE
			w int;
			h int;
			ul_x double precision;
			ul_y double precision;
			scale_x double precision;
			scale_y double precision;
			skew_x double precision;
			skew_y double precision;
			sr_id int;
		BEGIN
			SELECT width, height, upperleftx, upperlefty, scalex, scaley, skewx, skewy, srid INTO w, h, ul_x, ul_y, scale_x, scale_y, skew_x, skew_y, sr_id FROM @extschema@.ST_Metadata(rast);
			RETURN  @extschema@.ST_makeemptyraster(w, h, ul_x, ul_y, scale_x, scale_y, skew_x, skew_y, sr_id);
		END;
    $$ LANGUAGE 'plpgsql' IMMUTABLE STRICT PARALLEL SAFE;

-----------------------------------------------------------------------
-- Constructor ST_AddBand
-----------------------------------------------------------------------

-- Availability: 2.1.0
CREATE TYPE addbandarg AS (
	index int,
	pixeltype text,
	initialvalue float8,
	nodataval float8
);

CREATE OR REPLACE FUNCTION st_addband(rast raster, addbandargset addbandarg[])
	RETURNS RASTER
	AS 'MODULE_PATHNAME', 'RASTER_addBand'
	LANGUAGE 'c' IMMUTABLE STRICT PARALLEL SAFE;

-- This function can not be STRICT, because nodataval can be NULL indicating that no nodata value should be set
CREATE OR REPLACE FUNCTION st_addband(
	rast raster,
	index int,
	pixeltype text,
	initialvalue float8 DEFAULT 0.,
	nodataval float8 DEFAULT NULL
)
	RETURNS raster
	AS $$ SELECT  @extschema@.ST_addband($1, ARRAY[ROW($2, $3, $4, $5)]::addbandarg[]) $$
	LANGUAGE 'sql' IMMUTABLE PARALLEL SAFE;

-- This function can not be STRICT, because nodataval can be NULL indicating that no nodata value should be set
CREATE OR REPLACE FUNCTION st_addband(
	rast raster,
	pixeltype text,
	initialvalue float8 DEFAULT 0.,
	nodataval float8 DEFAULT NULL
)
	RETURNS raster
	AS $$ SELECT  @extschema@.ST_addband($1, ARRAY[ROW(NULL, $2, $3, $4)]::addbandarg[]) $$
	LANGUAGE 'sql' IMMUTABLE PARALLEL SAFE;

-- This function can not be STRICT, because torastindex can not be determined (could be st_numbands(raster) though)
CREATE OR REPLACE FUNCTION st_addband(
	torast raster,
	fromrast raster,
	fromband int DEFAULT 1,
	torastindex int DEFAULT NULL
)
	RETURNS raster
	AS 'MODULE_PATHNAME', 'RASTER_copyBand'
	LANGUAGE 'c' IMMUTABLE PARALLEL SAFE;

CREATE OR REPLACE FUNCTION st_addband(
	torast raster,
	fromrasts raster[], fromband integer DEFAULT 1,
	torastindex int DEFAULT NULL
)
	RETURNS raster
	AS 'MODULE_PATHNAME', 'RASTER_addBandRasterArray'
	LANGUAGE 'c' IMMUTABLE PARALLEL SAFE;

CREATE OR REPLACE FUNCTION st_addband(
	rast raster,
	index int,
	outdbfile text, outdbindex int[],
	nodataval double precision DEFAULT NULL
)
	RETURNS raster
	AS 'MODULE_PATHNAME', 'RASTER_addBandOutDB'
	LANGUAGE 'c' IMMUTABLE PARALLEL SAFE;

CREATE OR REPLACE FUNCTION st_addband(
	rast raster,
	outdbfile text, outdbindex int[],
	index int DEFAULT NULL,
	nodataval double precision DEFAULT NULL
)
	RETURNS raster
	AS $$ SELECT @extschema@.ST_AddBand($1, $4, $2, $3, $5) $$
	LANGUAGE 'sql' IMMUTABLE PARALLEL SAFE;

-----------------------------------------------------------------------
-- Constructor ST_Band
-----------------------------------------------------------------------
CREATE OR REPLACE FUNCTION st_band(rast raster, nbands int[] DEFAULT ARRAY[1])
	RETURNS RASTER
	AS 'MODULE_PATHNAME', 'RASTER_band'
	LANGUAGE 'c' IMMUTABLE STRICT PARALLEL SAFE;

CREATE OR REPLACE FUNCTION st_band(rast raster, nband int)
	RETURNS RASTER
	AS $$ SELECT  @extschema@.ST_band($1, ARRAY[$2]) $$
	LANGUAGE 'sql' IMMUTABLE STRICT PARALLEL SAFE;

CREATE OR REPLACE FUNCTION st_band(rast raster, nbands text, delimiter char DEFAULT ',')
	RETURNS RASTER
	AS $$ SELECT  @extschema@.ST_band($1, regexp_split_to_array(regexp_replace($2, '[[:space:]]', '', 'g'), E'\\' || array_to_string(regexp_split_to_array($3, ''), E'\\'))::int[]) $$
	LANGUAGE 'sql' IMMUTABLE STRICT PARALLEL SAFE;

-----------------------------------------------------------------------
-- ST_SummaryStats and ST_ApproxSummaryStats
-----------------------------------------------------------------------

-- NOTE: existed in 2.0.0 but was removed in 2.1.0.
-- See http://trac.osgeo.org/postgis/ticket/3082#comment:5
-- Availability: 2.0.0
-- Missing in: 2.1.0
CREATE TYPE summarystats AS (
	count bigint,
	sum double precision,
	mean double precision,
	stddev double precision,
	min double precision,
	max double precision
);

CREATE OR REPLACE FUNCTION _st_summarystats(
	rast raster,
	nband int DEFAULT 1,
	exclude_nodata_value boolean DEFAULT TRUE,
	sample_percent double precision DEFAULT 1
)
	RETURNS summarystats
	AS 'MODULE_PATHNAME','RASTER_summaryStats'
	LANGUAGE 'c' IMMUTABLE PARALLEL SAFE;

CREATE OR REPLACE FUNCTION st_summarystats(
	rast raster,
	nband int DEFAULT 1,
	exclude_nodata_value boolean DEFAULT TRUE
)
	RETURNS summarystats
	AS $$ SELECT @extschema@._ST_summarystats($1, $2, $3, 1) $$
	LANGUAGE 'sql' IMMUTABLE STRICT PARALLEL SAFE;

CREATE OR REPLACE FUNCTION st_summarystats(
	rast raster,
	exclude_nodata_value boolean
)
	RETURNS summarystats
	AS $$ SELECT @extschema@._ST_summarystats($1, 1, $2, 1) $$
	LANGUAGE 'sql' IMMUTABLE STRICT PARALLEL SAFE;

CREATE OR REPLACE FUNCTION st_approxsummarystats(
	rast raster,
	nband int DEFAULT 1,
	exclude_nodata_value boolean DEFAULT TRUE,
	sample_percent double precision DEFAULT 0.1
)
	RETURNS summarystats
	AS $$ SELECT @extschema@._ST_summarystats($1, $2, $3, $4) $$
	LANGUAGE 'sql' IMMUTABLE STRICT PARALLEL SAFE;

CREATE OR REPLACE FUNCTION st_approxsummarystats(
	rast raster,
	nband int,
	sample_percent double precision
)
	RETURNS summarystats
	AS $$ SELECT @extschema@._ST_summarystats($1, $2, TRUE, $3) $$
	LANGUAGE 'sql' IMMUTABLE STRICT PARALLEL SAFE;

CREATE OR REPLACE FUNCTION st_approxsummarystats(
	rast raster,
	exclude_nodata_value boolean,
	sample_percent double precision DEFAULT 0.1
)
	RETURNS summarystats
	AS $$ SELECT @extschema@._ST_summarystats($1, 1, $2, $3) $$
	LANGUAGE 'sql' IMMUTABLE STRICT PARALLEL SAFE;

CREATE OR REPLACE FUNCTION st_approxsummarystats(
	rast raster,
	sample_percent double precision
)
	RETURNS summarystats
	AS $$ SELECT @extschema@._ST_summarystats($1, 1, TRUE, $2) $$
	LANGUAGE 'sql' IMMUTABLE STRICT PARALLEL SAFE;

-----------------------------------------------------------------------
-- ST_SummaryStatsAgg
-----------------------------------------------------------------------

CREATE OR REPLACE FUNCTION _st_summarystats_finalfn(internal)
	RETURNS summarystats
	AS 'MODULE_PATHNAME', 'RASTER_summaryStats_finalfn'
	LANGUAGE 'c' IMMUTABLE PARALLEL SAFE;

CREATE OR REPLACE FUNCTION _st_summarystats_transfn(
	internal,
	raster, integer,
	boolean, double precision
)
	RETURNS internal
	AS 'MODULE_PATHNAME', 'RASTER_summaryStats_transfn'
	LANGUAGE 'c' IMMUTABLE PARALLEL SAFE;

-- Availability: 2.2.0
-- Changed: 2.4.0 marked parallel safe
CREATE AGGREGATE st_summarystatsagg(raster, integer, boolean, double precision) (
	SFUNC = _st_summarystats_transfn,
	STYPE = internal,
	parallel = safe,
	FINALFUNC = _st_summarystats_finalfn
);

CREATE OR REPLACE FUNCTION _st_summarystats_transfn(
	internal,
	raster, boolean, double precision
)
	RETURNS internal
	AS 'MODULE_PATHNAME', 'RASTER_summaryStats_transfn'
	LANGUAGE 'c' IMMUTABLE PARALLEL SAFE;

-- Availability: 2.2.0
-- Changed: 2.4.0 marked parallel safe
CREATE AGGREGATE st_summarystatsagg(raster, boolean, double precision) (
	SFUNC = _st_summarystats_transfn,
	STYPE = internal,
	parallel = safe,
	FINALFUNC = _st_summarystats_finalfn
);

CREATE OR REPLACE FUNCTION _st_summarystats_transfn(
	internal,
	raster, int, boolean
)
	RETURNS internal
	AS 'MODULE_PATHNAME', 'RASTER_summaryStats_transfn'
	LANGUAGE 'c' IMMUTABLE PARALLEL SAFE;

-- Availability: 2.2.0
-- Changed: 2.4.0 marked parallel safe
CREATE AGGREGATE st_summarystatsagg(raster, int, boolean) (
	SFUNC = _st_summarystats_transfn,
	STYPE = internal,
	parallel = safe,
#
	FINALFUNC = _st_summarystats_finalfn
);


-----------------------------------------------------------------------
-- ST_Count and ST_ApproxCount
-----------------------------------------------------------------------

CREATE OR REPLACE FUNCTION _st_count(rast raster, nband int DEFAULT 1, exclude_nodata_value boolean DEFAULT TRUE, sample_percent double precision DEFAULT 1)
	RETURNS bigint
	AS $$
	DECLARE
		rtn bigint;
	BEGIN
		IF exclude_nodata_value IS FALSE THEN
			SELECT width * height INTO rtn FROM @extschema@.ST_Metadata(rast);
		ELSE
			SELECT count INTO rtn FROM @extschema@._ST_summarystats($1, $2, $3, $4);
		END IF;

		RETURN rtn;
	END;
	$$ LANGUAGE 'plpgsql' IMMUTABLE STRICT PARALLEL SAFE;

CREATE OR REPLACE FUNCTION st_count(rast raster, nband int DEFAULT 1, exclude_nodata_value boolean DEFAULT TRUE)
	RETURNS bigint
	AS $$ SELECT @extschema@._ST_count($1, $2, $3, 1) $$
	LANGUAGE 'sql' IMMUTABLE STRICT PARALLEL SAFE;

CREATE OR REPLACE FUNCTION st_count(rast raster, exclude_nodata_value boolean)
	RETURNS bigint
	AS $$ SELECT @extschema@._ST_count($1, 1, $2, 1) $$
	LANGUAGE 'sql' IMMUTABLE STRICT PARALLEL SAFE;

CREATE OR REPLACE FUNCTION st_approxcount(rast raster, nband int DEFAULT 1, exclude_nodata_value boolean DEFAULT TRUE, sample_percent double precision DEFAULT 0.1)
	RETURNS bigint
	AS $$ SELECT @extschema@._ST_count($1, $2, $3, $4) $$
	LANGUAGE 'sql' IMMUTABLE STRICT PARALLEL SAFE;

CREATE OR REPLACE FUNCTION st_approxcount(rast raster, nband int, sample_percent double precision)
	RETURNS bigint
	AS $$ SELECT @extschema@._ST_count($1, $2, TRUE, $3) $$
	LANGUAGE 'sql' IMMUTABLE STRICT PARALLEL SAFE;

CREATE OR REPLACE FUNCTION st_approxcount(rast raster, exclude_nodata_value boolean, sample_percent double precision DEFAULT 0.1)
	RETURNS bigint
	AS $$ SELECT @extschema@._ST_count($1, 1, $2, $3) $$
	LANGUAGE 'sql' IMMUTABLE STRICT PARALLEL SAFE;

CREATE OR REPLACE FUNCTION st_approxcount(rast raster, sample_percent double precision)
	RETURNS bigint
	AS $$ SELECT @extschema@._ST_count($1, 1, TRUE, $2) $$
	LANGUAGE 'sql' IMMUTABLE STRICT PARALLEL SAFE;

-----------------------------------------------------------------------
-- ST_CountAgg
-----------------------------------------------------------------------

-- Availability: 2.2.0
CREATE TYPE agg_count AS (
	count bigint,
	nband integer,
	exclude_nodata_value boolean,
	sample_percent double precision
);

CREATE OR REPLACE FUNCTION _st_countagg_finalfn(agg agg_count)
	RETURNS bigint
	AS $$
	BEGIN
		IF agg IS NULL THEN
			RAISE EXCEPTION 'Cannot count coverage';
		END IF;

		RETURN agg.count;
	END;
	$$ LANGUAGE 'plpgsql' IMMUTABLE PARALLEL SAFE;

CREATE OR REPLACE FUNCTION __st_countagg_transfn(
	agg agg_count,
	rast raster,
 	nband integer DEFAULT 1, exclude_nodata_value boolean DEFAULT TRUE,
	sample_percent double precision DEFAULT 1
)
	RETURNS agg_count
	AS $$
	DECLARE
		_count bigint;
		rtn_agg agg_count;
	BEGIN

		-- only process parameter args once
		IF agg IS NULL THEN
			rtn_agg.count := 0;

			IF nband < 1 THEN
				RAISE EXCEPTION 'Band index must be greater than zero (1-based)';
			ELSE
				rtn_agg.nband := nband;
			END IF;

			IF exclude_nodata_value IS FALSE THEN
				rtn_agg.exclude_nodata_value := FALSE;
			ELSE
				rtn_agg.exclude_nodata_value := TRUE;
			END IF;

			IF sample_percent < 0. OR sample_percent > 1. THEN
				RAISE EXCEPTION 'Sample percent must be between zero and one';
			ELSE
				rtn_agg.sample_percent := sample_percent;
			END IF;
		ELSE
			rtn_agg := agg;
		END IF;

		IF rast IS NOT NULL THEN
			IF rtn_agg.exclude_nodata_value IS FALSE THEN
				SELECT width * height INTO _count FROM @extschema@.ST_Metadata(rast);
			ELSE
				SELECT count INTO _count FROM @extschema@._ST_summarystats(
					rast,
				 	rtn_agg.nband, rtn_agg.exclude_nodata_value,
					rtn_agg.sample_percent
				);
			END IF;
		END IF;

		rtn_agg.count := rtn_agg.count + _count;
		RETURN rtn_agg;
	END;
	$$ LANGUAGE 'plpgsql' IMMUTABLE PARALLEL SAFE;

CREATE OR REPLACE FUNCTION _st_countagg_transfn(
	agg agg_count,
	rast raster,
 	nband integer, exclude_nodata_value boolean,
	sample_percent double precision
)
	RETURNS agg_count
	AS $$
	DECLARE
		rtn_agg agg_count;
	BEGIN
		rtn_agg :=  @extschema@.__st_countagg_transfn(
			agg,
			rast,
			nband, exclude_nodata_value,
			sample_percent
		);
		RETURN rtn_agg;
	END;
	$$ LANGUAGE 'plpgsql' IMMUTABLE PARALLEL SAFE;

-- Availability: 2.2.0
CREATE AGGREGATE st_countagg(raster, integer, boolean, double precision) (
	SFUNC = _st_countagg_transfn,
	STYPE = agg_count,
	parallel = safe,
	FINALFUNC = _st_countagg_finalfn
);

CREATE OR REPLACE FUNCTION _st_countagg_transfn(
	agg agg_count,
	rast raster,
 	nband integer, exclude_nodata_value boolean
)
	RETURNS agg_count
	AS $$
	DECLARE
		rtn_agg agg_count;
	BEGIN
		rtn_agg :=  @extschema@.__ST_countagg_transfn(
			agg,
			rast,
			nband, exclude_nodata_value,
			1
		);
		RETURN rtn_agg;
	END;
	$$ LANGUAGE 'plpgsql' IMMUTABLE PARALLEL SAFE;

-- Availability: 2.2.0
CREATE AGGREGATE st_countagg(raster, integer, boolean) (
	SFUNC = _st_countagg_transfn,
	STYPE = agg_count,
	parallel = safe,
	FINALFUNC = _st_countagg_finalfn
);

CREATE OR REPLACE FUNCTION _st_countagg_transfn(
	agg agg_count,
	rast raster,
 	exclude_nodata_value boolean
)
	RETURNS agg_count
	AS $$
	DECLARE
		rtn_agg agg_count;
	BEGIN
		rtn_agg :=  @extschema@.__ST_countagg_transfn(
			agg,
			rast,
			1, exclude_nodata_value,
			1
		);
		RETURN rtn_agg;
	END;
	$$ LANGUAGE 'plpgsql' IMMUTABLE PARALLEL SAFE;

-- Availability: 2.2.0
-- Changed: Mark parallel safe
CREATE AGGREGATE st_countagg(raster, boolean) (
	SFUNC = _st_countagg_transfn,
	STYPE = agg_count,
	parallel = safe,
	FINALFUNC = _st_countagg_finalfn
);

-----------------------------------------------------------------------
-- ST_Histogram and ST_ApproxHistogram
-----------------------------------------------------------------------

-- Cannot be strict as "width", "min" and "max" can be NULL
CREATE OR REPLACE FUNCTION _st_histogram(
	rast raster, nband int DEFAULT 1,
	exclude_nodata_value boolean DEFAULT TRUE,
	sample_percent double precision DEFAULT 1,
	bins int DEFAULT 0, width double precision[] DEFAULT NULL,
	right boolean DEFAULT FALSE,
	min double precision DEFAULT NULL, max double precision DEFAULT NULL,
	OUT min double precision,
	OUT max double precision,
	OUT count bigint,
	OUT percent double precision
)
	RETURNS SETOF record
	AS 'MODULE_PATHNAME','RASTER_histogram'
	LANGUAGE 'c' IMMUTABLE PARALLEL SAFE;

-- Cannot be strict as "width" can be NULL
CREATE OR REPLACE FUNCTION st_histogram(
	rast raster, nband int DEFAULT 1,
	exclude_nodata_value boolean DEFAULT TRUE,
	bins int DEFAULT 0, width double precision[] DEFAULT NULL,
	right boolean DEFAULT FALSE,
	OUT min double precision,
	OUT max double precision,
	OUT count bigint,
	OUT percent double precision
)
	RETURNS SETOF record
	AS $$ SELECT min, max, count, percent FROM @extschema@._ST_histogram($1, $2, $3, 1, $4, $5, $6) $$
	LANGUAGE 'sql' IMMUTABLE PARALLEL SAFE;

CREATE OR REPLACE FUNCTION st_histogram(
	rast raster, nband int,
	exclude_nodata_value boolean,
	bins int,
	right boolean,
	OUT min double precision,
	OUT max double precision,
	OUT count bigint,
	OUT percent double precision
)
	RETURNS SETOF record
	AS $$ SELECT min, max, count, percent FROM @extschema@._ST_histogram($1, $2, $3, 1, $4, NULL, $5) $$
	LANGUAGE 'sql' IMMUTABLE STRICT PARALLEL SAFE;

-- Cannot be strict as "width" can be NULL
CREATE OR REPLACE FUNCTION st_histogram(
	rast raster, nband int,
	bins int, width double precision[] DEFAULT NULL,
	right boolean DEFAULT FALSE,
	OUT min double precision,
	OUT max double precision,
	OUT count bigint,
	OUT percent double precision
)
	RETURNS SETOF record
	AS $$ SELECT min, max, count, percent FROM @extschema@._ST_histogram($1, $2, TRUE, 1, $3, $4, $5) $$
	LANGUAGE 'sql' IMMUTABLE PARALLEL SAFE;

CREATE OR REPLACE FUNCTION st_histogram(
	rast raster, nband int,
	bins int,
	right boolean,
	OUT min double precision,
	OUT max double precision,
	OUT count bigint,
	OUT percent double precision
)
	RETURNS SETOF record
	AS $$ SELECT min, max, count, percent FROM @extschema@._ST_histogram($1, $2, TRUE, 1, $3, NULL, $4) $$
	LANGUAGE 'sql' IMMUTABLE STRICT PARALLEL SAFE;

-- Cannot be strict as "width" can be NULL
CREATE OR REPLACE FUNCTION st_approxhistogram(
	rast raster, nband int DEFAULT 1,
	exclude_nodata_value boolean DEFAULT TRUE,
	sample_percent double precision DEFAULT 0.1,
	bins int DEFAULT 0, width double precision[] DEFAULT NULL,
	right boolean DEFAULT FALSE,
	OUT min double precision,
	OUT max double precision,
	OUT count bigint,
	OUT percent double precision
)
	RETURNS SETOF record
	AS $$ SELECT min, max, count, percent FROM @extschema@._ST_histogram($1, $2, $3, $4, $5, $6, $7) $$
	LANGUAGE 'sql' IMMUTABLE PARALLEL SAFE;

CREATE OR REPLACE FUNCTION st_approxhistogram(
	rast raster, nband int,
	exclude_nodata_value boolean,
	sample_percent double precision,
	bins int,
	right boolean,
	OUT min double precision,
	OUT max double precision,
	OUT count bigint,
	OUT percent double precision
)
	RETURNS SETOF record
	AS $$ SELECT min, max, count, percent FROM @extschema@._ST_histogram($1, $2, $3, $4, $5, NULL, $6) $$
	LANGUAGE 'sql' IMMUTABLE STRICT PARALLEL SAFE;

CREATE OR REPLACE FUNCTION st_approxhistogram(
	rast raster, nband int,
	sample_percent double precision,
	OUT min double precision,
	OUT max double precision,
	OUT count bigint,
	OUT percent double precision
)
	RETURNS SETOF record
	AS $$ SELECT min, max, count, percent FROM @extschema@._ST_histogram($1, $2, TRUE, $3, 0, NULL, FALSE) $$
	LANGUAGE 'sql' IMMUTABLE STRICT PARALLEL SAFE;

CREATE OR REPLACE FUNCTION st_approxhistogram(
	rast raster,
	sample_percent double precision,
	OUT min double precision,
	OUT max double precision,
	OUT count bigint,
	OUT percent double precision
)
	RETURNS SETOF record
	AS $$ SELECT min, max, count, percent FROM @extschema@._ST_histogram($1, 1, TRUE, $2, 0, NULL, FALSE) $$
	LANGUAGE 'sql' IMMUTABLE STRICT PARALLEL SAFE;

-- Cannot be strict as "width" can be NULL
CREATE OR REPLACE FUNCTION st_approxhistogram(
	rast raster, nband int,
	sample_percent double precision,
	bins int, width double precision[] DEFAULT NULL,
	right boolean DEFAULT FALSE,
	OUT min double precision,
	OUT max double precision,
	OUT count bigint,
	OUT percent double precision
)
	RETURNS SETOF record
	AS $$ SELECT min, max, count, percent FROM @extschema@._ST_histogram($1, $2, TRUE, $3, $4, $5, $6) $$
	LANGUAGE 'sql' IMMUTABLE STRICT PARALLEL SAFE;

CREATE OR REPLACE FUNCTION st_approxhistogram(
	rast raster, nband int,
	sample_percent double precision,
	bins int, right boolean,
	OUT min double precision,
	OUT max double precision,
	OUT count bigint,
	OUT percent double precision
)
	RETURNS SETOF record
	AS $$ SELECT min, max, count, percent FROM @extschema@._ST_histogram($1, $2, TRUE, $3, $4, NULL, $5) $$
	LANGUAGE 'sql' IMMUTABLE STRICT PARALLEL SAFE;


-----------------------------------------------------------------------
-- ST_Quantile and ST_ApproxQuantile
-----------------------------------------------------------------------
-- Cannot be strict as "quantiles" can be NULL
CREATE OR REPLACE FUNCTION _st_quantile(
	rast raster,
	nband int DEFAULT 1,
	exclude_nodata_value boolean DEFAULT TRUE,
	sample_percent double precision DEFAULT 1,
	quantiles double precision[] DEFAULT NULL,
	OUT quantile double precision,
	OUT value double precision
)
	RETURNS SETOF record
	AS 'MODULE_PATHNAME','RASTER_quantile'
	LANGUAGE 'c' IMMUTABLE PARALLEL SAFE;

-- Cannot be strict as "quantiles" can be NULL
CREATE OR REPLACE FUNCTION st_quantile(
	rast raster,
	nband int DEFAULT 1,
	exclude_nodata_value boolean DEFAULT TRUE,
	quantiles double precision[] DEFAULT NULL,
	OUT quantile double precision,
	OUT value double precision
)
	RETURNS SETOF record
	AS $$ SELECT @extschema@._ST_quantile($1, $2, $3, 1, $4) $$
	LANGUAGE 'sql' IMMUTABLE PARALLEL SAFE;

CREATE OR REPLACE FUNCTION st_quantile(
	rast raster,
	nband int,
	quantiles double precision[],
	OUT quantile double precision,
	OUT value double precision
)
	RETURNS SETOF record
	AS $$ SELECT @extschema@._ST_quantile($1, $2, TRUE, 1, $3) $$
	LANGUAGE 'sql' IMMUTABLE STRICT PARALLEL SAFE;

CREATE OR REPLACE FUNCTION st_quantile(
	rast raster,
	quantiles double precision[],
	OUT quantile double precision,
	OUT value double precision
)
	RETURNS SETOF record
	AS $$ SELECT @extschema@._ST_quantile($1, 1, TRUE, 1, $2) $$
	LANGUAGE 'sql' IMMUTABLE STRICT PARALLEL SAFE;

CREATE OR REPLACE FUNCTION st_quantile(rast raster, nband int, exclude_nodata_value boolean, quantile double precision)
	RETURNS double precision
	AS $$ SELECT ( @extschema@._ST_quantile($1, $2, $3, 1, ARRAY[$4]::double precision[])).value $$
	LANGUAGE 'sql' IMMUTABLE STRICT PARALLEL SAFE;

CREATE OR REPLACE FUNCTION st_quantile(rast raster, nband int, quantile double precision)
	RETURNS double precision
	AS $$ SELECT ( @extschema@._ST_quantile($1, $2, TRUE, 1, ARRAY[$3]::double precision[])).value $$
	LANGUAGE 'sql' IMMUTABLE STRICT PARALLEL SAFE;

-- Cannot be strict as "quantile" can be NULL
CREATE OR REPLACE FUNCTION st_quantile(rast raster, exclude_nodata_value boolean, quantile double precision DEFAULT NULL)
	RETURNS double precision
	AS $$ SELECT ( @extschema@._ST_quantile($1, 1, $2, 1, ARRAY[$3]::double precision[])).value $$
	LANGUAGE 'sql' IMMUTABLE PARALLEL SAFE;

CREATE OR REPLACE FUNCTION st_quantile(rast raster, quantile double precision)
	RETURNS double precision
	AS $$ SELECT ( @extschema@._ST_quantile($1, 1, TRUE, 1, ARRAY[$2]::double precision[])).value $$
	LANGUAGE 'sql' IMMUTABLE STRICT PARALLEL SAFE;

-- Cannot be strict as "quantiles" can be NULL
CREATE OR REPLACE FUNCTION st_approxquantile(
	rast raster,
	nband int DEFAULT 1,
	exclude_nodata_value boolean DEFAULT TRUE,
	sample_percent double precision DEFAULT 0.1,
	quantiles double precision[] DEFAULT NULL,
	OUT quantile double precision,
	OUT value double precision
)
	RETURNS SETOF record
	AS $$ SELECT @extschema@._ST_quantile($1, $2, $3, $4, $5) $$
	LANGUAGE 'sql' IMMUTABLE PARALLEL SAFE;

-- Cannot be strict as "quantiles" can be NULL
CREATE OR REPLACE FUNCTION st_approxquantile(
	rast raster,
	nband int,
	sample_percent double precision,
	quantiles double precision[] DEFAULT NULL,
	OUT quantile double precision,
	OUT value double precision
)
	RETURNS SETOF record
	AS $$ SELECT @extschema@._ST_quantile($1, $2, TRUE, $3, $4) $$
	LANGUAGE 'sql' IMMUTABLE PARALLEL SAFE;

-- Cannot be strict as "quantiles" can be NULL
CREATE OR REPLACE FUNCTION st_approxquantile(
	rast raster,
	sample_percent double precision,
	quantiles double precision[] DEFAULT NULL,
	OUT quantile double precision,
	OUT value double precision
)
	RETURNS SETOF record
	AS $$ SELECT @extschema@._ST_quantile($1, 1, TRUE, $2, $3) $$
	LANGUAGE 'sql' IMMUTABLE PARALLEL SAFE;

CREATE OR REPLACE FUNCTION st_approxquantile(
	rast raster,
	quantiles double precision[],
	OUT quantile double precision,
	OUT value double precision
)
	RETURNS SETOF record
	AS $$ SELECT @extschema@._ST_quantile($1, 1, TRUE, 0.1, $2) $$
	LANGUAGE 'sql' IMMUTABLE STRICT PARALLEL SAFE;

CREATE OR REPLACE FUNCTION st_approxquantile(rast raster, nband int, exclude_nodata_value boolean, sample_percent double precision, quantile double precision)
	RETURNS double precision
	AS $$ SELECT ( @extschema@._ST_quantile($1, $2, $3, $4, ARRAY[$5]::double precision[])).value $$
	LANGUAGE 'sql' IMMUTABLE STRICT PARALLEL SAFE;

CREATE OR REPLACE FUNCTION st_approxquantile(rast raster, nband int, sample_percent double precision, quantile double precision)
	RETURNS double precision
	AS $$ SELECT ( @extschema@._ST_quantile($1, $2, TRUE, $3, ARRAY[$4]::double precision[])).value $$
	LANGUAGE 'sql' IMMUTABLE STRICT PARALLEL SAFE;

CREATE OR REPLACE FUNCTION st_approxquantile(rast raster, sample_percent double precision, quantile double precision)
	RETURNS double precision
	AS $$ SELECT ( @extschema@._ST_quantile($1, 1, TRUE, $2, ARRAY[$3]::double precision[])).value $$
	LANGUAGE 'sql' IMMUTABLE STRICT PARALLEL SAFE;

-- Cannot be strict as "quantile" can be NULL
CREATE OR REPLACE FUNCTION st_approxquantile(rast raster, exclude_nodata_value boolean, quantile double precision DEFAULT NULL)
	RETURNS double precision
	AS $$ SELECT ( @extschema@._ST_quantile($1, 1, $2, 0.1, ARRAY[$3]::double precision[])).value $$
	LANGUAGE 'sql' IMMUTABLE PARALLEL SAFE;

CREATE OR REPLACE FUNCTION st_approxquantile(rast raster, quantile double precision)
	RETURNS double precision
	AS $$ SELECT ( @extschema@._ST_quantile($1, 1, TRUE, 0.1, ARRAY[$2]::double precision[])).value $$
	LANGUAGE 'sql' IMMUTABLE PARALLEL SAFE;


-----------------------------------------------------------------------
-- ST_ValueCount and ST_ValuePercent
-----------------------------------------------------------------------

-- None of the "valuecount" functions with "searchvalues" can be strict as "searchvalues" and "roundto" can be NULL
-- Allowing "searchvalues" to be NULL instructs the function to count all values

CREATE OR REPLACE FUNCTION _st_valuecount(
	rast raster, nband integer DEFAULT 1,
	exclude_nodata_value boolean DEFAULT TRUE,
	searchvalues double precision[] DEFAULT NULL,
	roundto double precision DEFAULT 0,
	OUT value double precision,
	OUT count integer,
	OUT percent double precision
)
	RETURNS SETOF record
	AS 'MODULE_PATHNAME', 'RASTER_valueCount'
	LANGUAGE 'c' IMMUTABLE PARALLEL SAFE;

CREATE OR REPLACE FUNCTION st_valuecount(
	rast raster, nband integer DEFAULT 1,
	exclude_nodata_value boolean DEFAULT TRUE,
	searchvalues double precision[] DEFAULT NULL,
	roundto double precision DEFAULT 0,
	OUT value double precision, OUT count integer
)
	RETURNS SETOF record
	AS $$ SELECT value, count FROM @extschema@._ST_valuecount($1, $2, $3, $4, $5) $$
	LANGUAGE 'sql' IMMUTABLE PARALLEL SAFE;

CREATE OR REPLACE FUNCTION st_valuecount(rast raster, nband integer, searchvalues double precision[], roundto double precision DEFAULT 0, OUT value double precision, OUT count integer)
	RETURNS SETOF record
	AS $$ SELECT value, count FROM @extschema@._ST_valuecount($1, $2, TRUE, $3, $4) $$
	LANGUAGE 'sql' IMMUTABLE PARALLEL SAFE;

CREATE OR REPLACE FUNCTION st_valuecount(rast raster, searchvalues double precision[], roundto double precision DEFAULT 0, OUT value double precision, OUT count integer)
	RETURNS SETOF record
	AS $$ SELECT value, count FROM @extschema@._ST_valuecount($1, 1, TRUE, $2, $3) $$
	LANGUAGE 'sql' IMMUTABLE PARALLEL SAFE;

CREATE OR REPLACE FUNCTION st_valuecount(rast raster, nband integer, exclude_nodata_value boolean, searchvalue double precision, roundto double precision DEFAULT 0)
	RETURNS integer
	AS $$ SELECT ( @extschema@._ST_valuecount($1, $2, $3, ARRAY[$4]::double precision[], $5)).count $$
	LANGUAGE 'sql' IMMUTABLE STRICT PARALLEL SAFE;

CREATE OR REPLACE FUNCTION st_valuecount(rast raster, nband integer, searchvalue double precision, roundto double precision DEFAULT 0)
	RETURNS integer
	AS $$ SELECT ( @extschema@._ST_valuecount($1, $2, TRUE, ARRAY[$3]::double precision[], $4)).count $$
	LANGUAGE 'sql' IMMUTABLE STRICT PARALLEL SAFE;

CREATE OR REPLACE FUNCTION st_valuecount(rast raster, searchvalue double precision, roundto double precision DEFAULT 0)
	RETURNS integer
	AS $$ SELECT ( @extschema@._ST_valuecount($1, 1, TRUE, ARRAY[$2]::double precision[], $3)).count $$
	LANGUAGE 'sql' IMMUTABLE STRICT PARALLEL SAFE;

CREATE OR REPLACE FUNCTION st_valuepercent(
	rast raster, nband integer DEFAULT 1,
	exclude_nodata_value boolean DEFAULT TRUE,
	searchvalues double precision[] DEFAULT NULL,
	roundto double precision DEFAULT 0,
	OUT value double precision, OUT percent double precision
)
	RETURNS SETOF record
	AS $$ SELECT value, percent FROM @extschema@._ST_valuecount($1, $2, $3, $4, $5) $$
	LANGUAGE 'sql' IMMUTABLE PARALLEL SAFE;

CREATE OR REPLACE FUNCTION st_valuepercent(rast raster, nband integer, searchvalues double precision[], roundto double precision DEFAULT 0, OUT value double precision, OUT percent double precision)
	RETURNS SETOF record
	AS $$ SELECT value, percent FROM @extschema@._ST_valuecount($1, $2, TRUE, $3, $4) $$
	LANGUAGE 'sql' IMMUTABLE PARALLEL SAFE;

CREATE OR REPLACE FUNCTION st_valuepercent(rast raster, searchvalues double precision[], roundto double precision DEFAULT 0, OUT value double precision, OUT percent double precision)
	RETURNS SETOF record
	AS $$ SELECT value, percent FROM @extschema@._ST_valuecount($1, 1, TRUE, $2, $3) $$
	LANGUAGE 'sql' IMMUTABLE PARALLEL SAFE;

CREATE OR REPLACE FUNCTION st_valuepercent(rast raster, nband integer, exclude_nodata_value boolean, searchvalue double precision, roundto double precision DEFAULT 0)
	RETURNS double precision
	AS $$ SELECT ( @extschema@._ST_valuecount($1, $2, $3, ARRAY[$4]::double precision[], $5)).percent $$
	LANGUAGE 'sql' IMMUTABLE STRICT PARALLEL SAFE;

CREATE OR REPLACE FUNCTION st_valuepercent(rast raster, nband integer, searchvalue double precision, roundto double precision DEFAULT 0)
	RETURNS double precision
	AS $$ SELECT ( @extschema@._ST_valuecount($1, $2, TRUE, ARRAY[$3]::double precision[], $4)).percent $$
	LANGUAGE 'sql' IMMUTABLE STRICT PARALLEL SAFE;

CREATE OR REPLACE FUNCTION st_valuepercent(rast raster, searchvalue double precision, roundto double precision DEFAULT 0)
	RETURNS double precision
	AS $$ SELECT ( @extschema@._ST_valuecount($1, 1, TRUE, ARRAY[$2]::double precision[], $3)).percent $$
	LANGUAGE 'sql' IMMUTABLE STRICT PARALLEL SAFE;

CREATE OR REPLACE FUNCTION _st_valuecount(
	rastertable text,
	rastercolumn text,
	nband integer DEFAULT 1,
	exclude_nodata_value boolean DEFAULT TRUE,
	searchvalues double precision[] DEFAULT NULL,
	roundto double precision DEFAULT 0,
	OUT value double precision,
	OUT count integer,
	OUT percent double precision
)
	RETURNS SETOF record
	AS 'MODULE_PATHNAME', 'RASTER_valueCountCoverage'
	LANGUAGE 'c' STABLE;

CREATE OR REPLACE FUNCTION st_valuecount(
	rastertable text, rastercolumn text,
	nband integer DEFAULT 1,
	exclude_nodata_value boolean DEFAULT TRUE,
	searchvalues double precision[] DEFAULT NULL,
	roundto double precision DEFAULT 0,
	OUT value double precision, OUT count integer
)
	RETURNS SETOF record
	AS $$ SELECT value, count FROM @extschema@._ST_valuecount($1, $2, $3, $4, $5, $6) $$
	LANGUAGE 'sql' STABLE;

CREATE OR REPLACE FUNCTION st_valuecount(rastertable text, rastercolumn text, nband integer, searchvalues double precision[], roundto double precision DEFAULT 0, OUT value double precision, OUT count integer)
	RETURNS SETOF record
	AS $$ SELECT value, count FROM @extschema@._ST_valuecount($1, $2, $3, TRUE, $4, $5) $$
	LANGUAGE 'sql' STABLE;

CREATE OR REPLACE FUNCTION st_valuecount(rastertable text, rastercolumn text, searchvalues double precision[], roundto double precision DEFAULT 0, OUT value double precision, OUT count integer)
	RETURNS SETOF record
	AS $$ SELECT value, count FROM @extschema@._ST_valuecount($1, $2, 1, TRUE, $3, $4) $$
	LANGUAGE 'sql' STABLE;

CREATE OR REPLACE FUNCTION st_valuecount(rastertable text, rastercolumn text, nband integer, exclude_nodata_value boolean, searchvalue double precision, roundto double precision DEFAULT 0)
	RETURNS integer
	AS $$ SELECT ( @extschema@._ST_valuecount($1, $2, $3, $4, ARRAY[$5]::double precision[], $6)).count $$
	LANGUAGE 'sql' STABLE STRICT;

CREATE OR REPLACE FUNCTION st_valuecount(rastertable text, rastercolumn text, nband integer, searchvalue double precision, roundto double precision DEFAULT 0)
	RETURNS integer
	AS $$ SELECT ( @extschema@._ST_valuecount($1, $2, $3, TRUE, ARRAY[$4]::double precision[], $5)).count $$
	LANGUAGE 'sql' STABLE STRICT;

CREATE OR REPLACE FUNCTION st_valuecount(rastertable text, rastercolumn text, searchvalue double precision, roundto double precision DEFAULT 0)
	RETURNS integer
	AS $$ SELECT ( @extschema@._ST_valuecount($1, $2, 1, TRUE, ARRAY[$3]::double precision[], $4)).count $$
	LANGUAGE 'sql' STABLE STRICT;

CREATE OR REPLACE FUNCTION st_valuepercent(
	rastertable text, rastercolumn text,
	nband integer DEFAULT 1,
	exclude_nodata_value boolean DEFAULT TRUE,
	searchvalues double precision[] DEFAULT NULL,
	roundto double precision DEFAULT 0,
	OUT value double precision, OUT percent double precision
)
	RETURNS SETOF record
	AS $$ SELECT value, percent FROM @extschema@._ST_valuecount($1, $2, $3, $4, $5, $6) $$
	LANGUAGE 'sql' STABLE;

CREATE OR REPLACE FUNCTION st_valuepercent(rastertable text, rastercolumn text, nband integer, searchvalues double precision[], roundto double precision DEFAULT 0, OUT value double precision, OUT percent double precision)
	RETURNS SETOF record
	AS $$ SELECT value, percent FROM @extschema@._ST_valuecount($1, $2, $3, TRUE, $4, $5) $$
	LANGUAGE 'sql' STABLE;

CREATE OR REPLACE FUNCTION st_valuepercent(rastertable text, rastercolumn text, searchvalues double precision[], roundto double precision DEFAULT 0, OUT value double precision, OUT percent double precision)
	RETURNS SETOF record
	AS $$ SELECT value, percent FROM @extschema@._ST_valuecount($1, $2, 1, TRUE, $3, $4) $$
	LANGUAGE 'sql' STABLE;

CREATE OR REPLACE FUNCTION st_valuepercent(rastertable text, rastercolumn text, nband integer, exclude_nodata_value boolean, searchvalue double precision, roundto double precision DEFAULT 0)
	RETURNS double precision
	AS $$ SELECT ( @extschema@._ST_valuecount($1, $2, $3, $4, ARRAY[$5]::double precision[], $6)).percent $$
	LANGUAGE 'sql' STABLE STRICT;

CREATE OR REPLACE FUNCTION st_valuepercent(rastertable text, rastercolumn text, nband integer, searchvalue double precision, roundto double precision DEFAULT 0)
	RETURNS double precision
	AS $$ SELECT ( @extschema@._ST_valuecount($1, $2, $3, TRUE, ARRAY[$4]::double precision[], $5)).percent $$
	LANGUAGE 'sql' STABLE STRICT;

CREATE OR REPLACE FUNCTION st_valuepercent(rastertable text, rastercolumn text, searchvalue double precision, roundto double precision DEFAULT 0)
	RETURNS double precision
	AS $$ SELECT ( @extschema@._ST_valuecount($1, $2, 1, TRUE, ARRAY[$3]::double precision[], $4)).percent $$
	LANGUAGE 'sql' STABLE STRICT;

-----------------------------------------------------------------------
-- ST_Reclass
-----------------------------------------------------------------------
-- Availability: 2.0.0
CREATE TYPE reclassarg AS (
	nband int,
	reclassexpr text,
	pixeltype text,
	nodataval double precision
);

CREATE OR REPLACE FUNCTION _st_reclass(rast raster, VARIADIC reclassargset reclassarg[])
	RETURNS raster
	AS 'MODULE_PATHNAME', 'RASTER_reclass'
	LANGUAGE 'c' IMMUTABLE STRICT PARALLEL SAFE;

CREATE OR REPLACE FUNCTION st_reclass(rast raster, VARIADIC reclassargset reclassarg[])
	RETURNS raster
	AS $$
	DECLARE
		i int;
		expr text;
	BEGIN
		-- for each reclassarg, validate elements as all except nodataval cannot be NULL
		FOR i IN SELECT * FROM generate_subscripts($2, 1) LOOP
			IF $2[i].nband IS NULL OR $2[i].reclassexpr IS NULL OR $2[i].pixeltype IS NULL THEN
				RAISE WARNING 'Values are required for the nband, reclassexpr and pixeltype attributes.';
				RETURN rast;
			END IF;
		END LOOP;

		RETURN @extschema@._ST_reclass($1, VARIADIC $2);
	END;
	$$ LANGUAGE 'plpgsql' IMMUTABLE STRICT PARALLEL SAFE;

-- Cannot be strict as "nodataval" can be NULL
CREATE OR REPLACE FUNCTION st_reclass(rast raster, nband int, reclassexpr text, pixeltype text, nodataval double precision DEFAULT NULL)
	RETURNS raster
	AS $$ SELECT st_reclass($1, ROW($2, $3, $4, $5)) $$
	LANGUAGE 'sql' IMMUTABLE PARALLEL SAFE;

CREATE OR REPLACE FUNCTION st_reclass(rast raster, reclassexpr text, pixeltype text)
	RETURNS raster
	AS $$ SELECT st_reclass($1, ROW(1, $2, $3, NULL)) $$
	LANGUAGE 'sql' IMMUTABLE STRICT PARALLEL SAFE;

-----------------------------------------------------------------------
-- ST_ColorMap
-----------------------------------------------------------------------

CREATE OR REPLACE FUNCTION _st_colormap(
	rast raster, nband int,
	colormap text,
	method text DEFAULT 'INTERPOLATE'
)
	RETURNS raster
	AS 'MODULE_PATHNAME', 'RASTER_colorMap'
	LANGUAGE 'c' IMMUTABLE STRICT PARALLEL SAFE;

CREATE OR REPLACE FUNCTION st_colormap(
	rast raster, nband int DEFAULT 1,
	colormap text DEFAULT 'grayscale',
	method text DEFAULT 'INTERPOLATE'
)
	RETURNS raster
	AS $$
	DECLARE
		_ismap boolean;
		_colormap text;
		_element text[];
	BEGIN
		_ismap := TRUE;

		-- clean colormap to see what it is
		_colormap := split_part(colormap, E'\n', 1);
		_colormap := regexp_replace(_colormap, E':+', ' ', 'g');
		_colormap := regexp_replace(_colormap, E',+', ' ', 'g');
		_colormap := regexp_replace(_colormap, E'\\t+', ' ', 'g');
		_colormap := regexp_replace(_colormap, E' +', ' ', 'g');
		_element := regexp_split_to_array(_colormap, ' ');

		-- treat as colormap
		IF (array_length(_element, 1) > 1) THEN
			_colormap := colormap;
		-- treat as keyword
		ELSE
			method := 'INTERPOLATE';
			CASE lower(trim(both from _colormap))
				WHEN 'grayscale', 'greyscale' THEN
					_colormap := '
100%   0
  0% 254
  nv 255
					';
				WHEN 'pseudocolor' THEN
					_colormap := '
100% 255   0   0 255
 50%   0 255   0 255
  0%   0   0 255 255
  nv   0   0   0   0
					';
				WHEN 'fire' THEN
					_colormap := '
  100% 243 255 221 255
93.75% 242 255 178 255
 87.5% 255 255 135 255
81.25% 255 228  96 255
   75% 255 187  53 255
68.75% 255 131   7 255
 62.5% 255  84   0 255
56.25% 255  42   0 255
   50% 255   0   0 255
43.75% 255  42   0 255
 37.5% 224  74   0 255
31.25% 183  91   0 255
   25% 140  93   0 255
18.75%  99  82   0 255
 12.5%  58  58   1 255
 6.25%  12  15   0 255
    0%   0   0   0 255
    nv   0   0   0   0
					';
				WHEN 'bluered' THEN
					_colormap := '
100.00% 165   0  33 255
 94.12% 216  21  47 255
 88.24% 247  39  53 255
 82.35% 255  61  61 255
 76.47% 255 120  86 255
 70.59% 255 172 117 255
 64.71% 255 214 153 255
 58.82% 255 241 188 255
 52.94% 255 255 234 255
 47.06% 234 255 255 255
 41.18% 188 249 255 255
 35.29% 153 234 255 255
 29.41% 117 211 255 255
 23.53%  86 176 255 255
 17.65%  61 135 255 255
 11.76%  40  87 255 255
  5.88%  24  28 247 255
  0.00%  36   0 216 255
     nv   0   0   0   0
					';
				ELSE
					RAISE EXCEPTION 'Unknown colormap keyword: %', colormap;
			END CASE;
		END IF;

		RETURN @extschema@._ST_colormap($1, $2, _colormap, $4);
	END;
	$$ LANGUAGE 'plpgsql' IMMUTABLE STRICT PARALLEL SAFE;

CREATE OR REPLACE FUNCTION st_colormap(
	rast raster,
	colormap text,
	method text DEFAULT 'INTERPOLATE'
)
	RETURNS RASTER
	AS $$ SELECT @extschema@.ST_ColorMap($1, 1, $2, $3) $$
	LANGUAGE 'sql' IMMUTABLE STRICT PARALLEL SAFE;

-----------------------------------------------------------------------
-- ST_FromGDALRaster
-----------------------------------------------------------------------
CREATE OR REPLACE FUNCTION st_fromgdalraster(gdaldata bytea, srid integer DEFAULT NULL)
	RETURNS raster
	AS 'MODULE_PATHNAME', 'RASTER_fromGDALRaster'
	LANGUAGE 'c' IMMUTABLE PARALLEL SAFE;

-----------------------------------------------------------------------
-- ST_AsGDALRaster and supporting functions
-----------------------------------------------------------------------
-- returns set of available and usable GDAL drivers
CREATE OR REPLACE FUNCTION st_gdaldrivers(
	OUT idx int,
	OUT short_name text,
	OUT long_name text,
	OUT can_read boolean,
	OUT can_write boolean,
	OUT create_options text
)
  RETURNS SETOF record
	AS 'MODULE_PATHNAME', 'RASTER_getGDALDrivers'
	LANGUAGE 'c' IMMUTABLE STRICT PARALLEL SAFE;

CREATE OR REPLACE FUNCTION st_gdalopenoptions(opts text[])
	RETURNS text[]
	AS 'MODULE_PATHNAME', 'RASTER_setGDALOpenOptions'
	LANGUAGE 'c' STRICT;

-- Cannot be strict as "options" and "srid" can be NULL
CREATE OR REPLACE FUNCTION st_asgdalraster(rast raster, format text, options text[] DEFAULT NULL, srid integer DEFAULT NULL)
	RETURNS bytea
	AS 'MODULE_PATHNAME', 'RASTER_asGDALRaster'
	LANGUAGE 'c' IMMUTABLE PARALLEL SAFE;

CREATE OR REPLACE FUNCTION ST_Contour(
		rast raster,
		bandnumber integer DEFAULT 1,
		level_interval float8 DEFAULT 100.0,
		level_base float8 DEFAULT 0.0,
		fixed_levels float8[] DEFAULT ARRAY[]::float8[],
		polygonize boolean DEFAULT false
		)
	RETURNS table(geom geometry, id integer, value float8)
	AS 'MODULE_PATHNAME', 'RASTER_Contour'
	LANGUAGE 'c'
	IMMUTABLE STRICT
	PARALLEL SAFE
	COST 10000;

CREATE OR REPLACE FUNCTION ST_InterpolateRaster(
		geom geometry,
		options text,
		rast raster,
		bandnumber integer DEFAULT 1
		)
	RETURNS raster
	AS 'MODULE_PATHNAME', 'RASTER_InterpolateRaster'
	LANGUAGE 'c'
	IMMUTABLE STRICT
	PARALLEL SAFE
	COST 10000;

-----------------------------------------------------------------------
-- ST_AsTIFF
-----------------------------------------------------------------------
-- Cannot be strict as "options" and "srid" can be NULL
CREATE OR REPLACE FUNCTION st_astiff(rast raster, options text[] DEFAULT NULL, srid integer DEFAULT NULL)
	RETURNS bytea
	AS $$
	DECLARE
		i int;
		num_bands int;
		nodata double precision;
		last_nodata double precision;
	BEGIN
		IF rast IS NULL THEN
			RETURN NULL;
		END IF;

		num_bands := st_numbands($1);

		-- TIFF only allows one NODATA value for ALL bands
		FOR i IN 1..num_bands LOOP
			nodata := st_bandnodatavalue($1, i);
			IF last_nodata IS NULL THEN
				last_nodata := nodata;
			ELSEIF nodata != last_nodata THEN
				RAISE NOTICE 'The TIFF format only permits one NODATA value for all bands.  The value used will be the last band with a NODATA value.';
			END IF;
		END LOOP;

		RETURN st_asgdalraster($1, 'GTiff', $2, $3);
	END;
	$$ LANGUAGE 'plpgsql' IMMUTABLE PARALLEL SAFE;

-- Cannot be strict as "options" and "srid" can be NULL
CREATE OR REPLACE FUNCTION st_astiff(rast raster, nbands int[], options text[] DEFAULT NULL, srid integer DEFAULT NULL)
	RETURNS bytea
	AS $$ SELECT st_astiff(st_band($1, $2), $3, $4) $$
	LANGUAGE 'sql' IMMUTABLE PARALLEL SAFE;

-- Cannot be strict as "srid" can be NULL
CREATE OR REPLACE FUNCTION st_astiff(rast raster, compression text, srid integer DEFAULT NULL)
	RETURNS bytea
	AS $$
	DECLARE
		compression2 text;
		c_type text;
		c_level int;
		i int;
		num_bands int;
		options text[];
	BEGIN
		IF rast IS NULL THEN
			RETURN NULL;
		END IF;

		compression2 := trim(both from upper(compression));

		IF length(compression2) > 0 THEN
			-- JPEG
			IF position('JPEG' in compression2) != 0 THEN
				c_type := 'JPEG';
				c_level := substring(compression2 from '[0-9]+$');

				IF c_level IS NOT NULL THEN
					IF c_level > 100 THEN
						c_level := 100;
					ELSEIF c_level < 1 THEN
						c_level := 1;
					END IF;

					options := array_append(options, 'JPEG_QUALITY=' || c_level);
				END IF;

				-- per band pixel type check
				num_bands := st_numbands($1);
				FOR i IN 1..num_bands LOOP
					IF @extschema@.ST_BandPixelType($1, i) != '8BUI' THEN
						RAISE EXCEPTION 'The pixel type of band % in the raster is not 8BUI.  JPEG compression can only be used with the 8BUI pixel type.', i;
					END IF;
				END LOOP;

			-- DEFLATE
			ELSEIF position('DEFLATE' in compression2) != 0 THEN
				c_type := 'DEFLATE';
				c_level := substring(compression2 from '[0-9]+$');

				IF c_level IS NOT NULL THEN
					IF c_level > 9 THEN
						c_level := 9;
					ELSEIF c_level < 1 THEN
						c_level := 1;
					END IF;

					options := array_append(options, 'ZLEVEL=' || c_level);
				END IF;

			ELSE
				c_type := compression2;

				-- CCITT
				IF position('CCITT' in compression2) THEN
					-- per band pixel type check
					num_bands := st_numbands($1);
					FOR i IN 1..num_bands LOOP
						IF @extschema@.ST_BandPixelType($1, i) != '1BB' THEN
							RAISE EXCEPTION 'The pixel type of band % in the raster is not 1BB.  CCITT compression can only be used with the 1BB pixel type.', i;
						END IF;
					END LOOP;
				END IF;

			END IF;

			-- compression type check
			IF ARRAY[c_type] <@ ARRAY['JPEG', 'LZW', 'PACKBITS', 'DEFLATE', 'CCITTRLE', 'CCITTFAX3', 'CCITTFAX4', 'NONE'] THEN
				options := array_append(options, 'COMPRESS=' || c_type);
			ELSE
				RAISE NOTICE 'Unknown compression type: %.  The outputted TIFF will not be COMPRESSED.', c_type;
			END IF;
		END IF;

		RETURN st_astiff($1, options, $3);
	END;
	$$ LANGUAGE 'plpgsql' IMMUTABLE PARALLEL SAFE;

-- Cannot be strict as "srid" can be NULL
CREATE OR REPLACE FUNCTION st_astiff(rast raster, nbands int[], compression text, srid integer DEFAULT NULL)
	RETURNS bytea
	AS $$ SELECT st_astiff(st_band($1, $2), $3, $4) $$
	LANGUAGE 'sql' IMMUTABLE PARALLEL SAFE;

-----------------------------------------------------------------------
-- ST_AsJPEG
-----------------------------------------------------------------------
-- Cannot be strict as "options" can be NULL
CREATE OR REPLACE FUNCTION st_asjpeg(rast raster, options text[] DEFAULT NULL)
	RETURNS bytea
	AS $$
	DECLARE
		rast2 @extschema@.raster;
		num_bands int;
		i int;
	BEGIN
		IF rast IS NULL THEN
			RETURN NULL;
		END IF;

		num_bands := st_numbands($1);

		-- JPEG allows 1 or 3 bands
		IF num_bands <> 1 AND num_bands <> 3 THEN
			RAISE NOTICE 'The JPEG format only permits one or three bands.  The first band will be used.';
			rast2 := st_band(rast, ARRAY[1]);
			num_bands := st_numbands(rast);
		ELSE
			rast2 := rast;
		END IF;

		-- JPEG only supports 8BUI pixeltype
		FOR i IN 1..num_bands LOOP
			IF @extschema@.ST_BandPixelType(rast, i) != '8BUI' THEN
				RAISE EXCEPTION 'The pixel type of band % in the raster is not 8BUI.  The JPEG format can only be used with the 8BUI pixel type.', i;
			END IF;
		END LOOP;

		RETURN st_asgdalraster(rast2, 'JPEG', $2, NULL);
	END;
	$$ LANGUAGE 'plpgsql' IMMUTABLE PARALLEL SAFE;

-- Cannot be strict as "options" can be NULL
CREATE OR REPLACE FUNCTION st_asjpeg(rast raster, nbands int[], options text[] DEFAULT NULL)
	RETURNS bytea
	AS $$ SELECT st_asjpeg(st_band($1, $2), $3) $$
	LANGUAGE 'sql' IMMUTABLE PARALLEL SAFE;

CREATE OR REPLACE FUNCTION st_asjpeg(rast raster, nbands int[], quality int)
	RETURNS bytea
	AS $$
	DECLARE
		quality2 int;
		options text[];
	BEGIN
		IF quality IS NOT NULL THEN
			IF quality > 100 THEN
				quality2 := 100;
			ELSEIF quality < 10 THEN
				quality2 := 10;
			ELSE
				quality2 := quality;
			END IF;

			options := array_append(options, 'QUALITY=' || quality2);
		END IF;

		RETURN @extschema@.st_asjpeg(st_band($1, $2), options);
	END;
	$$ LANGUAGE 'plpgsql' IMMUTABLE STRICT PARALLEL SAFE;

-- Cannot be strict as "options" can be NULL
CREATE OR REPLACE FUNCTION st_asjpeg(rast raster, nband int, options text[] DEFAULT NULL)
	RETURNS bytea
	AS $$ SELECT @extschema@.st_asjpeg(st_band($1, $2), $3) $$
	LANGUAGE 'sql' IMMUTABLE PARALLEL SAFE;

CREATE OR REPLACE FUNCTION st_asjpeg(rast raster, nband int, quality int)
	RETURNS bytea
	AS $$ SELECT @extschema@.st_asjpeg($1, ARRAY[$2], $3) $$
	LANGUAGE 'sql' IMMUTABLE STRICT PARALLEL SAFE;

-----------------------------------------------------------------------
-- ST_AsPNG
-----------------------------------------------------------------------
-- Cannot be strict as "options" can be NULL
CREATE OR REPLACE FUNCTION st_aspng(rast raster, options text[] DEFAULT NULL)
	RETURNS bytea
	AS $$
	DECLARE
		rast2 @extschema@.raster;
		num_bands int;
		i int;
		pt text;
	BEGIN
		IF rast IS NULL THEN
			RETURN NULL;
		END IF;

		num_bands := st_numbands($1);

		-- PNG allows 1, 3 or 4 bands
		IF num_bands <> 1 AND num_bands <> 3 AND num_bands <> 4 THEN
			RAISE NOTICE 'The PNG format only permits one, three or four bands.  The first band will be used.';
			rast2 := @extschema@.st_band($1, ARRAY[1]);
			num_bands := @extschema@.st_numbands(rast2);
		ELSE
			rast2 := rast;
		END IF;

		-- PNG only supports 8BUI and 16BUI pixeltype
		FOR i IN 1..num_bands LOOP
			pt = @extschema@.ST_BandPixelType(rast, i);
			IF pt != '8BUI' AND pt != '16BUI' THEN
				RAISE EXCEPTION 'The pixel type of band % in the raster is not 8BUI or 16BUI.  The PNG format can only be used with 8BUI and 16BUI pixel types.', i;
			END IF;
		END LOOP;

		RETURN @extschema@.st_asgdalraster(rast2, 'PNG', $2, NULL);
	END;
	$$ LANGUAGE 'plpgsql' IMMUTABLE PARALLEL SAFE;

-- Cannot be strict as "options" can be NULL
CREATE OR REPLACE FUNCTION st_aspng(rast raster, nbands int[], options text[] DEFAULT NULL)
	RETURNS bytea
	AS $$ SELECT @extschema@.st_aspng(st_band($1, $2), $3) $$
	LANGUAGE 'sql' IMMUTABLE PARALLEL SAFE;

CREATE OR REPLACE FUNCTION st_aspng(rast raster, nbands int[], compression int)
	RETURNS bytea
	AS $$
	DECLARE
		compression2 int;
		options text[];
	BEGIN
		IF compression IS NOT NULL THEN
			IF compression > 9 THEN
				compression2 := 9;
			ELSEIF compression < 1 THEN
				compression2 := 1;
			ELSE
				compression2 := compression;
			END IF;

			options := array_append(options, 'ZLEVEL=' || compression2);
		END IF;

		RETURN @extschema@.st_aspng(st_band($1, $2), options);
	END;
	$$ LANGUAGE 'plpgsql' IMMUTABLE STRICT PARALLEL SAFE;

CREATE OR REPLACE FUNCTION st_aspng(rast raster, nband int, options text[] DEFAULT NULL)
	RETURNS bytea
	AS $$ SELECT @extschema@.st_aspng(st_band($1, $2), $3) $$
	LANGUAGE 'sql' IMMUTABLE PARALLEL SAFE;

CREATE OR REPLACE FUNCTION st_aspng(rast raster, nband int, compression int)
	RETURNS bytea
	AS $$ SELECT @extschema@.st_aspng($1, ARRAY[$2], $3) $$
	LANGUAGE 'sql' IMMUTABLE STRICT PARALLEL SAFE;

-----------------------------------------------------------------------
-- ST_AsRaster
-----------------------------------------------------------------------
-- None of the ST_AsRaster can be strict as some parameters can be NULL
CREATE OR REPLACE FUNCTION _st_asraster(
	geom geometry,
	scalex double precision DEFAULT 0, scaley double precision DEFAULT 0,
	width integer DEFAULT 0, height integer DEFAULT 0,
	pixeltype text[] DEFAULT ARRAY['8BUI']::text[],
	value double precision[] DEFAULT ARRAY[1]::double precision[],
	nodataval double precision[] DEFAULT ARRAY[0]::double precision[],
	upperleftx double precision DEFAULT NULL, upperlefty double precision DEFAULT NULL,
	gridx double precision DEFAULT NULL, gridy double precision DEFAULT NULL,
	skewx double precision DEFAULT 0, skewy double precision DEFAULT 0,
	touched boolean DEFAULT FALSE
)
	RETURNS raster
	AS 'MODULE_PATHNAME', 'RASTER_asRaster'
	LANGUAGE 'c' IMMUTABLE PARALLEL SAFE;

CREATE OR REPLACE FUNCTION st_asraster(
	geom geometry,
	scalex double precision, scaley double precision,
	gridx double precision DEFAULT NULL, gridy double precision DEFAULT NULL,
	pixeltype text[] DEFAULT ARRAY['8BUI']::text[],
	value double precision[] DEFAULT ARRAY[1]::double precision[],
	nodataval double precision[] DEFAULT ARRAY[0]::double precision[],
	skewx double precision DEFAULT 0, skewy double precision DEFAULT 0,
	touched boolean DEFAULT FALSE
)
	RETURNS raster
	AS $$ SELECT @extschema@._ST_asraster($1, $2, $3, NULL, NULL, $6, $7, $8, NULL, NULL, $4, $5, $9, $10, $11) $$
	LANGUAGE 'sql' IMMUTABLE PARALLEL SAFE;

CREATE OR REPLACE FUNCTION st_asraster(
	geom geometry,
	scalex double precision, scaley double precision,
	pixeltype text[],
	value double precision[] DEFAULT ARRAY[1]::double precision[],
	nodataval double precision[] DEFAULT ARRAY[0]::double precision[],
	upperleftx double precision DEFAULT NULL, upperlefty double precision DEFAULT NULL,
	skewx double precision DEFAULT 0, skewy double precision DEFAULT 0,
	touched boolean DEFAULT FALSE
)
	RETURNS raster
	AS $$ SELECT @extschema@._ST_asraster($1, $2, $3, NULL, NULL, $4, $5, $6, $7, $8, NULL, NULL,	$9, $10, $11) $$
	LANGUAGE 'sql' IMMUTABLE PARALLEL SAFE;

CREATE OR REPLACE FUNCTION st_asraster(
	geom geometry,
	width integer, height integer,
	gridx double precision DEFAULT NULL, gridy double precision DEFAULT NULL,
	pixeltype text[] DEFAULT ARRAY['8BUI']::text[],
	value double precision[] DEFAULT ARRAY[1]::double precision[],
	nodataval double precision[] DEFAULT ARRAY[0]::double precision[],
	skewx double precision DEFAULT 0, skewy double precision DEFAULT 0,
	touched boolean DEFAULT FALSE
)
	RETURNS raster
	AS $$ SELECT @extschema@._ST_asraster($1, NULL, NULL, $2, $3, $6, $7, $8, NULL, NULL, $4, $5, $9, $10, $11) $$
	LANGUAGE 'sql' IMMUTABLE PARALLEL SAFE;

CREATE OR REPLACE FUNCTION st_asraster(
	geom geometry,
	width integer, height integer,
	pixeltype text[],
	value double precision[] DEFAULT ARRAY[1]::double precision[],
	nodataval double precision[] DEFAULT ARRAY[0]::double precision[],
	upperleftx double precision DEFAULT NULL, upperlefty double precision DEFAULT NULL,
	skewx double precision DEFAULT 0, skewy double precision DEFAULT 0,
	touched boolean DEFAULT FALSE
)
	RETURNS raster
	AS $$ SELECT @extschema@._ST_asraster($1, NULL, NULL, $2, $3, $4, $5, $6, $7, $8, NULL, NULL,	$9, $10, $11) $$
	LANGUAGE 'sql' IMMUTABLE PARALLEL SAFE;

CREATE OR REPLACE FUNCTION st_asraster(
	geom geometry,
	scalex double precision, scaley double precision,
	gridx double precision, gridy double precision,
	pixeltype text,
	value double precision DEFAULT 1,
	nodataval double precision DEFAULT 0,
	skewx double precision DEFAULT 0, skewy double precision DEFAULT 0,
	touched boolean DEFAULT FALSE
)
	RETURNS raster
	AS $$ SELECT @extschema@._ST_asraster($1, $2, $3, NULL, NULL, ARRAY[$6]::text[], ARRAY[$7]::double precision[], ARRAY[$8]::double precision[], NULL, NULL, $4, $5, $9, $10, $11) $$
	LANGUAGE 'sql' IMMUTABLE PARALLEL SAFE;

CREATE OR REPLACE FUNCTION st_asraster(
	geom geometry,
	scalex double precision, scaley double precision,
	pixeltype text,
	value double precision DEFAULT 1,
	nodataval double precision DEFAULT 0,
	upperleftx double precision DEFAULT NULL, upperlefty double precision DEFAULT NULL,
	skewx double precision DEFAULT 0, skewy double precision DEFAULT 0,
	touched boolean DEFAULT FALSE
)
	RETURNS raster
	AS $$ SELECT @extschema@._ST_asraster($1, $2, $3, NULL, NULL, ARRAY[$4]::text[], ARRAY[$5]::double precision[], ARRAY[$6]::double precision[], $7, $8, NULL, NULL, $9, $10, $11) $$
	LANGUAGE 'sql' IMMUTABLE PARALLEL SAFE;

CREATE OR REPLACE FUNCTION st_asraster(
	geom geometry,
	width integer, height integer,
	gridx double precision, gridy double precision,
	pixeltype text,
	value double precision DEFAULT 1,
	nodataval double precision DEFAULT 0,
	skewx double precision DEFAULT 0, skewy double precision DEFAULT 0,
	touched boolean DEFAULT FALSE
)
	RETURNS raster
	AS $$ SELECT @extschema@._ST_asraster($1, NULL, NULL, $2, $3, ARRAY[$6]::text[], ARRAY[$7]::double precision[], ARRAY[$8]::double precision[], NULL, NULL, $4, $5, $9, $10, $11) $$
	LANGUAGE 'sql' IMMUTABLE PARALLEL SAFE;

CREATE OR REPLACE FUNCTION st_asraster(
	geom geometry,
	width integer, height integer,
	pixeltype text,
	value double precision DEFAULT 1,
	nodataval double precision DEFAULT 0,
	upperleftx double precision DEFAULT NULL, upperlefty double precision DEFAULT NULL,
	skewx double precision DEFAULT 0, skewy double precision DEFAULT 0,
	touched boolean DEFAULT FALSE
)
	RETURNS raster
	AS $$ SELECT @extschema@._ST_asraster($1, NULL, NULL, $2, $3, ARRAY[$4]::text[], ARRAY[$5]::double precision[], ARRAY[$6]::double precision[], $7, $8, NULL, NULL,$9, $10, $11) $$
	LANGUAGE 'sql' IMMUTABLE PARALLEL SAFE;

CREATE OR REPLACE FUNCTION st_asraster(
	geom geometry,
	ref raster,
	pixeltype text[] DEFAULT ARRAY['8BUI']::text[],
	value double precision[] DEFAULT ARRAY[1]::double precision[],
	nodataval double precision[] DEFAULT ARRAY[0]::double precision[],
	touched boolean DEFAULT FALSE
)
	RETURNS raster
	AS $$
	DECLARE
		g @extschema@.geometry;
		g_srid integer;

		ul_x double precision;
		ul_y double precision;
		scale_x double precision;
		scale_y double precision;
		skew_x double precision;
		skew_y double precision;
		sr_id integer;
	BEGIN
		SELECT upperleftx, upperlefty, scalex, scaley, skewx, skewy, srid INTO ul_x, ul_y, scale_x, scale_y, skew_x, skew_y, sr_id FROM @extschema@.ST_Metadata(ref);
		--RAISE NOTICE '%, %, %, %, %, %, %', ul_x, ul_y, scale_x, scale_y, skew_x, skew_y, sr_id;

		-- geometry and raster has different SRID
		g_srid := @extschema@.ST_SRID(geom);
		IF g_srid != sr_id THEN
			RAISE NOTICE 'The geometry''s SRID (%) is not the same as the raster''s SRID (%).  The geometry will be transformed to the raster''s projection', g_srid, sr_id;
			g := @extschema@.ST_Transform(geom, sr_id);
		ELSE
			g := geom;
		END IF;

		RETURN @extschema@._ST_asraster(g, scale_x, scale_y, NULL, NULL, $3, $4, $5, NULL, NULL, ul_x, ul_y, skew_x, skew_y, $6);
	END;
	$$ LANGUAGE 'plpgsql' IMMUTABLE PARALLEL SAFE;

CREATE OR REPLACE FUNCTION st_asraster(
	geom geometry,
	ref raster,
	pixeltype text,
	value double precision DEFAULT 1,
	nodataval double precision DEFAULT 0,
	touched boolean DEFAULT FALSE
)
	RETURNS raster
	AS $$ SELECT  @extschema@.ST_AsRaster($1, $2, ARRAY[$3]::text[], ARRAY[$4]::double precision[], ARRAY[$5]::double precision[], $6) $$
	LANGUAGE 'sql' IMMUTABLE PARALLEL SAFE;

-----------------------------------------------------------------------
-- ST_GDALWarp
-- has no public functions
-----------------------------------------------------------------------
-- cannot be strict as almost all parameters can be NULL
CREATE OR REPLACE FUNCTION _ST_gdalwarp(
	rast raster,
	algorithm text DEFAULT 'NearestNeighbour', maxerr double precision DEFAULT 0.125,
	srid integer DEFAULT NULL,
	scalex double precision DEFAULT 0, scaley double precision DEFAULT 0,
	gridx double precision DEFAULT NULL, gridy double precision DEFAULT NULL,
	skewx double precision DEFAULT 0, skewy double precision DEFAULT 0,
	width integer DEFAULT NULL, height integer DEFAULT NULL
)
	RETURNS raster
	AS 'MODULE_PATHNAME', 'RASTER_GDALWarp'
	LANGUAGE 'c' IMMUTABLE PARALLEL SAFE;

-----------------------------------------------------------------------
-- ST_Resample
-----------------------------------------------------------------------
CREATE OR REPLACE FUNCTION st_resample(
	rast raster,
	scalex double precision DEFAULT 0, scaley double precision DEFAULT 0,
	gridx double precision DEFAULT NULL, gridy double precision DEFAULT NULL,
	skewx double precision DEFAULT 0, skewy double precision DEFAULT 0,
	algorithm text DEFAULT 'NearestNeighbour', maxerr double precision DEFAULT 0.125
)
	RETURNS raster
	AS $$ SELECT @extschema@._ST_gdalwarp($1, $8,	$9, NULL, $2, $3, $4, $5, $6, $7) $$
	LANGUAGE 'sql' IMMUTABLE PARALLEL SAFE;

CREATE OR REPLACE FUNCTION st_resample(
	rast raster,
	width integer, height integer,
	gridx double precision DEFAULT NULL, gridy double precision DEFAULT NULL,
	skewx double precision DEFAULT 0, skewy double precision DEFAULT 0,
	algorithm text DEFAULT 'NearestNeighbour', maxerr double precision DEFAULT 0.125
)
	RETURNS raster
	AS $$ SELECT @extschema@._ST_gdalwarp($1, $8,	$9, NULL, NULL, NULL, $4, $5, $6, $7, $2, $3) $$
	LANGUAGE 'sql' IMMUTABLE PARALLEL SAFE;

CREATE OR REPLACE FUNCTION st_resample(
	rast raster,
	ref raster,
	algorithm text DEFAULT 'NearestNeighbour',
	maxerr double precision DEFAULT 0.125,
	usescale boolean DEFAULT TRUE
)
	RETURNS raster
	AS $$
	DECLARE
		rastsrid int;

		_srid int;
		_dimx int;
		_dimy int;
		_scalex double precision;
		_scaley double precision;
		_gridx double precision;
		_gridy double precision;
		_skewx double precision;
		_skewy double precision;
	BEGIN
		SELECT srid, width, height, scalex, scaley, upperleftx, upperlefty, skewx, skewy INTO _srid, _dimx, _dimy, _scalex, _scaley, _gridx, _gridy, _skewx, _skewy FROM st_metadata($2);

		rastsrid := @extschema@.ST_SRID($1);

		-- both rasters must have the same SRID
		IF (rastsrid != _srid) THEN
			RAISE EXCEPTION 'The raster to be resampled has a different SRID from the reference raster';
			RETURN NULL;
		END IF;

		IF usescale IS TRUE THEN
			_dimx := NULL;
			_dimy := NULL;
		ELSE
			_scalex := NULL;
			_scaley := NULL;
		END IF;

		RETURN @extschema@._ST_gdalwarp($1, $3, $4, NULL, _scalex, _scaley, _gridx, _gridy, _skewx, _skewy, _dimx, _dimy);
	END;
	$$ LANGUAGE 'plpgsql' IMMUTABLE STRICT PARALLEL SAFE;

CREATE OR REPLACE FUNCTION st_resample(
	rast raster,
	ref raster,
	usescale boolean,
	algorithm text DEFAULT 'NearestNeighbour',
	maxerr double precision DEFAULT 0.125
)
	RETURNS raster
	AS $$ SELECT @extschema@.st_resample($1, $2, $4, $5, $3) $$
	LANGUAGE 'sql' IMMUTABLE STRICT PARALLEL SAFE;

-----------------------------------------------------------------------
-- ST_Transform
-----------------------------------------------------------------------
CREATE OR REPLACE FUNCTION st_transform(rast raster, srid integer, algorithm text DEFAULT 'NearestNeighbour', maxerr double precision DEFAULT 0.125, scalex double precision DEFAULT 0, scaley double precision DEFAULT 0)
	RETURNS raster
	AS $$ SELECT @extschema@._ST_gdalwarp($1, $3, $4, $2, $5, $6) $$
	LANGUAGE 'sql' IMMUTABLE STRICT PARALLEL SAFE;

CREATE OR REPLACE FUNCTION st_transform(rast raster, srid integer, scalex double precision, scaley double precision, algorithm text DEFAULT 'NearestNeighbour', maxerr double precision DEFAULT 0.125)
	RETURNS raster
	AS $$ SELECT @extschema@._ST_gdalwarp($1, $5, $6, $2, $3, $4) $$
	LANGUAGE 'sql' IMMUTABLE STRICT PARALLEL SAFE;

CREATE OR REPLACE FUNCTION st_transform(rast raster, srid integer, scalexy double precision, algorithm text DEFAULT 'NearestNeighbour', maxerr double precision DEFAULT 0.125)
	RETURNS raster
	AS $$ SELECT @extschema@._ST_gdalwarp($1, $4, $5, $2, $3, $3) $$
	LANGUAGE 'sql' IMMUTABLE STRICT PARALLEL SAFE;

CREATE OR REPLACE FUNCTION st_transform(
	rast raster,
	alignto raster,
	algorithm text DEFAULT 'NearestNeighbour', maxerr double precision DEFAULT 0.125
)
	RETURNS raster
	AS $$
	DECLARE
		_srid integer;
		_scalex double precision;
		_scaley double precision;
		_gridx double precision;
		_gridy double precision;
		_skewx double precision;
		_skewy double precision;
	BEGIN
		SELECT srid, scalex, scaley, upperleftx, upperlefty, skewx, skewy INTO _srid, _scalex, _scaley, _gridx, _gridy, _skewx, _skewy FROM st_metadata($2);

		RETURN @extschema@._ST_gdalwarp($1, $3, $4, _srid, _scalex, _scaley, _gridx, _gridy, _skewx, _skewy, NULL, NULL);
	END;
	$$ LANGUAGE 'plpgsql' IMMUTABLE STRICT PARALLEL SAFE;

-----------------------------------------------------------------------
-- ST_Rescale
-----------------------------------------------------------------------
CREATE OR REPLACE FUNCTION st_rescale(rast raster, scalex double precision, scaley double precision, algorithm text DEFAULT 'NearestNeighbour', maxerr double precision DEFAULT 0.125)
	RETURNS raster
	AS $$ SELECT  @extschema@._ST_GdalWarp($1, $4, $5, NULL, $2, $3) $$
	LANGUAGE 'sql' IMMUTABLE STRICT PARALLEL SAFE;

CREATE OR REPLACE FUNCTION st_rescale(rast raster, scalexy double precision, algorithm text DEFAULT 'NearestNeighbour', maxerr double precision DEFAULT 0.125)
	RETURNS raster
	AS $$ SELECT  @extschema@._ST_GdalWarp($1, $3, $4, NULL, $2, $2) $$
	LANGUAGE 'sql' IMMUTABLE STRICT PARALLEL SAFE;

-----------------------------------------------------------------------
-- ST_Reskew
-----------------------------------------------------------------------
CREATE OR REPLACE FUNCTION st_reskew(rast raster, skewx double precision, skewy double precision, algorithm text DEFAULT 'NearestNeighbour', maxerr double precision DEFAULT 0.125)
	RETURNS raster
	AS $$ SELECT @extschema@._ST_GdalWarp($1, $4, $5, NULL, 0, 0, NULL, NULL, $2, $3) $$
	LANGUAGE 'sql' IMMUTABLE STRICT PARALLEL SAFE;

CREATE OR REPLACE FUNCTION st_reskew(rast raster, skewxy double precision, algorithm text DEFAULT 'NearestNeighbour', maxerr double precision DEFAULT 0.125)
	RETURNS raster
	AS $$ SELECT @extschema@._ST_GdalWarp($1, $3, $4, NULL, 0, 0, NULL, NULL, $2, $2) $$
	LANGUAGE 'sql' IMMUTABLE STRICT PARALLEL SAFE;

-----------------------------------------------------------------------
-- ST_SnapToGrid
-----------------------------------------------------------------------
CREATE OR REPLACE FUNCTION st_snaptogrid(
	rast raster,
	gridx double precision, gridy double precision,
	algorithm text DEFAULT 'NearestNeighbour', maxerr double precision DEFAULT 0.125,
	scalex double precision DEFAULT 0, scaley double precision DEFAULT 0
)
	RETURNS raster
	AS $$ SELECT @extschema@._ST_GdalWarp($1, $4, $5, NULL, $6, $7, $2, $3) $$
	LANGUAGE 'sql' IMMUTABLE STRICT PARALLEL SAFE;

CREATE OR REPLACE FUNCTION st_snaptogrid(
	rast raster,
	gridx double precision, gridy double precision,
	scalex double precision, scaley double precision,
	algorithm text DEFAULT 'NearestNeighbour', maxerr double precision DEFAULT 0.125
)
	RETURNS raster
	AS $$ SELECT @extschema@._ST_gdalwarp($1, $6, $7, NULL, $4, $5, $2, $3) $$
	LANGUAGE 'sql' IMMUTABLE STRICT PARALLEL SAFE;

CREATE OR REPLACE FUNCTION st_snaptogrid(
	rast raster,
	gridx double precision, gridy double precision,
	scalexy double precision,
	algorithm text DEFAULT 'NearestNeighbour', maxerr double precision DEFAULT 0.125
)
	RETURNS raster
	AS $$ SELECT @extschema@._ST_gdalwarp($1, $5, $6, NULL, $4, $4, $2, $3) $$
	LANGUAGE 'sql' IMMUTABLE STRICT PARALLEL SAFE;

-----------------------------------------------------------------------
-- ST_Resize
-----------------------------------------------------------------------
CREATE OR REPLACE FUNCTION st_resize(
	rast raster,
	width text, height text,
	algorithm text DEFAULT 'NearestNeighbour', maxerr double precision DEFAULT 0.125
)
	RETURNS raster
	AS $$
	DECLARE
		i integer;

		wh text[2];

		whi integer[2];
		whd double precision[2];

		_width integer;
		_height integer;
	BEGIN
		wh[1] := trim(both from $2);
		wh[2] := trim(both from $3);

		-- see if width and height are percentages
		FOR i IN 1..2 LOOP
			IF position('%' in wh[i]) > 0 THEN
				BEGIN
					wh[i] := (regexp_matches(wh[i], E'^(\\d*.?\\d*)%{1}$'))[1];
					IF length(wh[i]) < 1 THEN
						RAISE invalid_parameter_value;
					END IF;

					whd[i] := wh[i]::double precision * 0.01;
				EXCEPTION WHEN OTHERS THEN -- TODO: WHEN invalid_parameter_value !
					RAISE EXCEPTION 'Invalid percentage value provided for width/height';
					RETURN NULL;
				END;
			ELSE
				BEGIN
					whi[i] := abs(wh[i]::integer);
				EXCEPTION WHEN OTHERS THEN -- TODO: only handle appropriate SQLSTATE
					RAISE EXCEPTION 'Non-integer value provided for width/height';
					RETURN NULL;
				END;
			END IF;
		END LOOP;

		IF whd[1] IS NOT NULL OR whd[2] IS NOT NULL THEN
			SELECT foo.width, foo.height INTO _width, _height FROM @extschema@.ST_Metadata($1) AS foo;

			IF whd[1] IS NOT NULL THEN
				whi[1] := round(_width::double precision * whd[1])::integer;
			END IF;

			IF whd[2] IS NOT NULL THEN
				whi[2] := round(_height::double precision * whd[2])::integer;
			END IF;

		END IF;

		-- should NEVER be here
		IF whi[1] IS NULL OR whi[2] IS NULL THEN
			RAISE EXCEPTION 'Unable to determine appropriate width or height';
			RETURN NULL;
		END IF;

		FOR i IN 1..2 LOOP
			IF whi[i] < 1 THEN
				whi[i] = 1;
			END IF;
		END LOOP;

		RETURN @extschema@._ST_gdalwarp(
			$1,
			$4, $5,
			NULL,
			NULL, NULL,
			NULL, NULL,
			NULL, NULL,
			whi[1], whi[2]
		);
	END;
	$$ LANGUAGE 'plpgsql' IMMUTABLE STRICT PARALLEL SAFE;

CREATE OR REPLACE FUNCTION st_resize(
	rast raster,
	width integer, height integer,
	algorithm text DEFAULT 'NearestNeighbour', maxerr double precision DEFAULT 0.125
)
	RETURNS raster
	AS $$ SELECT @extschema@._ST_gdalwarp($1, $4, $5, NULL, NULL, NULL, NULL, NULL, NULL, NULL, abs($2), abs($3)) $$
	LANGUAGE 'sql' IMMUTABLE STRICT PARALLEL SAFE;

CREATE OR REPLACE FUNCTION st_resize(
	rast raster,
	percentwidth double precision, percentheight double precision,
	algorithm text DEFAULT 'NearestNeighbour', maxerr double precision DEFAULT 0.125
)
	RETURNS raster
	AS $$
	DECLARE
		_width integer;
		_height integer;
	BEGIN
		-- range check
		IF $2 <= 0. OR $2 > 1. OR $3 <= 0. OR $3 > 1. THEN
			RAISE EXCEPTION 'Percentages must be a value greater than zero and less than or equal to one, e.g. 0.5 for 50%%';
		END IF;

		SELECT width, height INTO _width, _height FROM @extschema@.ST_Metadata($1);

		_width := round(_width::double precision * $2)::integer;
		_height:= round(_height::double precision * $3)::integer;

		IF _width < 1 THEN
			_width := 1;
		END IF;
		IF _height < 1 THEN
			_height := 1;
		END IF;

		RETURN @extschema@._ST_gdalwarp(
			$1,
			$4, $5,
			NULL,
			NULL, NULL,
			NULL, NULL,
			NULL, NULL,
			_width, _height
		);
	END;
	$$ LANGUAGE 'plpgsql' IMMUTABLE STRICT PARALLEL SAFE;

-----------------------------------------------------------------------
-- One Raster ST_MapAlgebra
-----------------------------------------------------------------------
-- This function can not be STRICT, because nodataval can be NULL
-- or pixeltype can not be determined (could be ST_BandPixelType(raster, band) though)
CREATE OR REPLACE FUNCTION st_mapalgebraexpr(rast raster, band integer, pixeltype text,
        expression text, nodataval double precision DEFAULT NULL)
    RETURNS raster
    AS 'MODULE_PATHNAME', 'RASTER_mapAlgebraExpr'
    LANGUAGE 'c' IMMUTABLE PARALLEL SAFE;

-- This function can not be STRICT, because nodataval can be NULL
-- or pixeltype can not be determined (could be ST_BandPixelType(raster, band) though)
CREATE OR REPLACE FUNCTION st_mapalgebraexpr(rast raster, pixeltype text, expression text,
        nodataval double precision DEFAULT NULL)
    RETURNS raster
    AS $$ SELECT @extschema@.ST_mapalgebraexpr($1, 1, $2, $3, $4) $$
    LANGUAGE 'sql' IMMUTABLE PARALLEL SAFE;

-- All arguments supplied, use the C implementation.
CREATE OR REPLACE FUNCTION st_mapalgebrafct(rast raster, band integer,
        pixeltype text, onerastuserfunc regprocedure, variadic args text[])
    RETURNS raster
    AS 'MODULE_PATHNAME', 'RASTER_mapAlgebraFct'
    LANGUAGE 'c' IMMUTABLE PARALLEL SAFE;

-- Variant 1: missing user args
CREATE OR REPLACE FUNCTION st_mapalgebrafct(rast raster, band integer,
        pixeltype text, onerastuserfunc regprocedure)
    RETURNS raster
    AS $$ SELECT @extschema@.ST_mapalgebrafct($1, $2, $3, $4, NULL) $$
    LANGUAGE 'sql' IMMUTABLE PARALLEL SAFE;

-- Variant 2: missing pixeltype; default to pixeltype of rast
CREATE OR REPLACE FUNCTION st_mapalgebrafct(rast raster, band integer,
        onerastuserfunc regprocedure, variadic args text[])
    RETURNS raster
    AS $$ SELECT @extschema@.ST_mapalgebrafct($1, $2, NULL, $3, VARIADIC $4) $$
    LANGUAGE 'sql' IMMUTABLE PARALLEL SAFE;

-- Variant 3: missing pixeltype and user args; default to pixeltype of rast
CREATE OR REPLACE FUNCTION st_mapalgebrafct(rast raster, band integer,
        onerastuserfunc regprocedure)
    RETURNS raster
    AS $$ SELECT @extschema@.ST_mapalgebrafct($1, $2, NULL, $3, NULL) $$
    LANGUAGE 'sql' IMMUTABLE PARALLEL SAFE;

-- Variant 4: missing band; default to band 1
CREATE OR REPLACE FUNCTION st_mapalgebrafct(rast raster, pixeltype text,
        onerastuserfunc regprocedure, variadic args text[])
    RETURNS raster
    AS $$ SELECT @extschema@.ST_mapalgebrafct($1, 1, $2, $3, VARIADIC $4) $$
    LANGUAGE 'sql' IMMUTABLE PARALLEL SAFE;

-- Variant 5: missing band and user args; default to band 1
CREATE OR REPLACE FUNCTION st_mapalgebrafct(rast raster, pixeltype text,
        onerastuserfunc regprocedure)
    RETURNS raster
    AS $$ SELECT @extschema@.ST_mapalgebrafct($1, 1, $2, $3, NULL) $$
    LANGUAGE 'sql' IMMUTABLE PARALLEL SAFE;

-- Variant 6: missing band, and pixeltype; default to band 1, pixeltype of rast.
CREATE OR REPLACE FUNCTION st_mapalgebrafct(rast raster, onerastuserfunc regprocedure,
        variadic args text[])
    RETURNS raster
    AS $$ SELECT @extschema@.ST_mapalgebrafct($1, 1, NULL, $2, VARIADIC $3) $$
    LANGUAGE 'sql' IMMUTABLE PARALLEL SAFE;

-- Variant 7: missing band, pixeltype, and user args; default to band 1, pixeltype of rast.
CREATE OR REPLACE FUNCTION st_mapalgebrafct(rast raster, onerastuserfunc regprocedure)
    RETURNS raster
    AS $$ SELECT @extschema@.ST_mapalgebrafct($1, 1, NULL, $2, NULL) $$
    LANGUAGE 'sql' IMMUTABLE PARALLEL SAFE;

-----------------------------------------------------------------------
-- Two Raster ST_MapAlgebra
-----------------------------------------------------------------------
CREATE OR REPLACE FUNCTION st_mapalgebraexpr(
	rast1 raster, band1 integer,
	rast2 raster, band2 integer,
	expression text,
	pixeltype text DEFAULT NULL, extenttype text DEFAULT 'INTERSECTION',
	nodata1expr text DEFAULT NULL, nodata2expr text DEFAULT NULL,
	nodatanodataval double precision DEFAULT NULL
)
	RETURNS raster
	AS 'MODULE_PATHNAME', 'RASTER_mapAlgebra2'
	LANGUAGE 'c' IMMUTABLE PARALLEL SAFE;

CREATE OR REPLACE FUNCTION st_mapalgebraexpr(
	rast1 raster,
	rast2 raster,
	expression text,
	pixeltype text DEFAULT NULL, extenttype text DEFAULT 'INTERSECTION',
	nodata1expr text DEFAULT NULL, nodata2expr text DEFAULT NULL,
	nodatanodataval double precision DEFAULT NULL
)
	RETURNS raster
	AS $$ SELECT @extschema@.ST_mapalgebraexpr($1, 1, $2, 1, $3, $4, $5, $6, $7, $8) $$
	LANGUAGE 'sql' IMMUTABLE PARALLEL SAFE;

CREATE OR REPLACE FUNCTION st_mapalgebrafct(
	rast1 raster, band1 integer,
	rast2 raster, band2 integer,
	tworastuserfunc regprocedure,
	pixeltype text DEFAULT NULL, extenttype text DEFAULT 'INTERSECTION',
	VARIADIC userargs text[] DEFAULT NULL
)
	RETURNS raster
	AS 'MODULE_PATHNAME', 'RASTER_mapAlgebra2'
	LANGUAGE 'c' IMMUTABLE PARALLEL SAFE;

CREATE OR REPLACE FUNCTION st_mapalgebrafct(
	rast1 raster,
	rast2 raster,
	tworastuserfunc regprocedure,
	pixeltype text DEFAULT NULL, extenttype text DEFAULT 'INTERSECTION',
	VARIADIC userargs text[] DEFAULT NULL
)
	RETURNS raster
	AS $$ SELECT @extschema@.ST_mapalgebrafct($1, 1, $2, 1, $3, $4, $5, VARIADIC $6) $$
	LANGUAGE 'sql' IMMUTABLE PARALLEL SAFE;

-----------------------------------------------------------------------
-- Neighborhood single raster map algebra
-----------------------------------------------------------------------
CREATE OR REPLACE FUNCTION st_mapalgebrafctngb(
    rast raster,
    band integer,
    pixeltype text,
    ngbwidth integer,
    ngbheight integer,
    onerastngbuserfunc regprocedure,
    nodatamode text,
    variadic args text[]
)
    RETURNS raster
    AS 'MODULE_PATHNAME', 'RASTER_mapAlgebraFctNgb'
    LANGUAGE 'c' IMMUTABLE PARALLEL SAFE;

-----------------------------------------------------------------------
-- ST_MapAlgebraFctNgb() Neighborhood MapAlgebra processing functions.
-----------------------------------------------------------------------
CREATE OR REPLACE FUNCTION st_max4ma(matrix float[][], nodatamode text, variadic args text[])
    RETURNS float AS
    $$
    DECLARE
        _matrix float[][];
        max float;
    BEGIN
        _matrix := matrix;
        max := '-Infinity'::float;
        FOR x in array_lower(_matrix, 1)..array_upper(_matrix, 1) LOOP
            FOR y in array_lower(_matrix, 2)..array_upper(_matrix, 2) LOOP
                IF _matrix[x][y] IS NULL THEN
                    IF NOT nodatamode = 'ignore' THEN
                        _matrix[x][y] := nodatamode::float;
                    END IF;
                END IF;
                IF max < _matrix[x][y] THEN
                    max := _matrix[x][y];
                END IF;
            END LOOP;
        END LOOP;
        RETURN max;
    END;
    $$
    LANGUAGE 'plpgsql' IMMUTABLE PARALLEL SAFE;

CREATE OR REPLACE FUNCTION st_min4ma(matrix float[][], nodatamode text, variadic args text[])
    RETURNS float AS
    $$
    DECLARE
        _matrix float[][];
        min float;
    BEGIN
        _matrix := matrix;
        min := 'Infinity'::float;
        FOR x in array_lower(_matrix, 1)..array_upper(_matrix, 1) LOOP
            FOR y in array_lower(_matrix, 2)..array_upper(_matrix, 2) LOOP
                IF _matrix[x][y] IS NULL THEN
                    IF NOT nodatamode = 'ignore' THEN
                        _matrix[x][y] := nodatamode::float;
                    END IF;
                END IF;
                IF min > _matrix[x][y] THEN
                    min := _matrix[x][y];
                END IF;
            END LOOP;
        END LOOP;
        RETURN min;
    END;
    $$
    LANGUAGE 'plpgsql' IMMUTABLE PARALLEL SAFE;

CREATE OR REPLACE FUNCTION st_sum4ma(matrix float[][], nodatamode text, variadic args text[])
    RETURNS float AS
    $$
    DECLARE
        _matrix float[][];
        sum float;
    BEGIN
        _matrix := matrix;
        sum := 0;
        FOR x in array_lower(matrix, 1)..array_upper(matrix, 1) LOOP
            FOR y in array_lower(matrix, 2)..array_upper(matrix, 2) LOOP
                IF _matrix[x][y] IS NULL THEN
                    IF nodatamode = 'ignore' THEN
                        _matrix[x][y] := 0;
                    ELSE
                        _matrix[x][y] := nodatamode::float;
                    END IF;
                END IF;
                sum := sum + _matrix[x][y];
            END LOOP;
        END LOOP;
        RETURN sum;
    END;
    $$
    LANGUAGE 'plpgsql' IMMUTABLE PARALLEL SAFE;

CREATE OR REPLACE FUNCTION st_mean4ma(matrix float[][], nodatamode text, variadic args text[])
    RETURNS float AS
    $$
    DECLARE
        _matrix float[][];
        sum float;
        count float;
    BEGIN
        _matrix := matrix;
        sum := 0;
        count := 0;
        FOR x in array_lower(matrix, 1)..array_upper(matrix, 1) LOOP
            FOR y in array_lower(matrix, 2)..array_upper(matrix, 2) LOOP
                IF _matrix[x][y] IS NULL THEN
                    IF nodatamode = 'ignore' THEN
                        _matrix[x][y] := 0;
                    ELSE
                        _matrix[x][y] := nodatamode::float;
                        count := count + 1;
                    END IF;
                ELSE
                    count := count + 1;
                END IF;
                sum := sum + _matrix[x][y];
            END LOOP;
        END LOOP;
        IF count = 0 THEN
            RETURN NULL;
        END IF;
        RETURN sum / count;
    END;
    $$
    LANGUAGE 'plpgsql' IMMUTABLE PARALLEL SAFE;

CREATE OR REPLACE FUNCTION st_range4ma(matrix float[][], nodatamode text, variadic args text[])
    RETURNS float AS
    $$
    DECLARE
        _matrix float[][];
        min float;
        max float;
    BEGIN
        _matrix := matrix;
        min := 'Infinity'::float;
        max := '-Infinity'::float;
        FOR x in array_lower(matrix, 1)..array_upper(matrix, 1) LOOP
            FOR y in array_lower(matrix, 2)..array_upper(matrix, 2) LOOP
                IF _matrix[x][y] IS NULL THEN
                    IF NOT nodatamode = 'ignore' THEN
                        _matrix[x][y] := nodatamode::float;
                    END IF;
                END IF;
                IF min > _matrix[x][y] THEN
                    min = _matrix[x][y];
                END IF;
                IF max < _matrix[x][y] THEN
                    max = _matrix[x][y];
                END IF;
            END LOOP;
        END LOOP;
        IF max = '-Infinity'::float OR min = 'Infinity'::float THEN
            RETURN NULL;
        END IF;
        RETURN max - min;
    END;
    $$
    LANGUAGE 'plpgsql' IMMUTABLE PARALLEL SAFE;

CREATE OR REPLACE FUNCTION st_distinct4ma(matrix float[][], nodatamode TEXT, VARIADIC args TEXT[])
    RETURNS float AS
    $$ SELECT COUNT(DISTINCT unnest)::float FROM unnest($1) $$
    LANGUAGE 'sql' IMMUTABLE PARALLEL SAFE;

CREATE OR REPLACE FUNCTION st_stddev4ma(matrix float[][], nodatamode TEXT, VARIADIC args TEXT[])
    RETURNS float AS
    $$ SELECT stddev(unnest) FROM unnest($1) $$
    LANGUAGE 'sql' IMMUTABLE PARALLEL SAFE;

-----------------------------------------------------------------------
-- n-Raster ST_MapAlgebra
-----------------------------------------------------------------------

CREATE OR REPLACE FUNCTION _st_mapalgebra(
	rastbandargset rastbandarg[],
	callbackfunc regprocedure,
	pixeltype text DEFAULT NULL,
	distancex integer DEFAULT 0, distancey integer DEFAULT 0,
	extenttype text DEFAULT 'INTERSECTION', customextent raster DEFAULT NULL,
	mask double precision[][] DEFAULT NULL, weighted boolean DEFAULT NULL,
	VARIADIC userargs text[] DEFAULT NULL
)
	RETURNS raster
	AS 'MODULE_PATHNAME', 'RASTER_nMapAlgebra'
	LANGUAGE 'c' IMMUTABLE PARALLEL SAFE;

CREATE OR REPLACE FUNCTION st_mapalgebra(
	rastbandargset rastbandarg[],
	callbackfunc regprocedure,
	pixeltype text DEFAULT NULL,
	extenttype text DEFAULT 'INTERSECTION', customextent raster DEFAULT NULL,
	distancex integer DEFAULT 0, distancey integer DEFAULT 0,
	VARIADIC userargs text[] DEFAULT NULL
)
	RETURNS raster
	AS $$ SELECT @extschema@._ST_MapAlgebra($1, $2, $3, $6, $7, $4, $5,NULL::double precision [],NULL::boolean, VARIADIC $8) $$
	LANGUAGE 'sql' IMMUTABLE PARALLEL SAFE;

CREATE OR REPLACE FUNCTION st_mapalgebra(
	rast raster, nband int[],
	callbackfunc regprocedure,
	pixeltype text DEFAULT NULL,
	extenttype text DEFAULT 'FIRST', customextent raster DEFAULT NULL,
	distancex integer DEFAULT 0, distancey integer DEFAULT 0,
	VARIADIC userargs text[] DEFAULT NULL
)
	RETURNS raster
	AS $$
	DECLARE
		x int;
		argset rastbandarg[];
	BEGIN
		IF $2 IS NULL OR array_ndims($2) < 1 OR array_length($2, 1) < 1 THEN
			RAISE EXCEPTION 'Populated 1D array must be provided for nband';
			RETURN NULL;
		END IF;

		FOR x IN array_lower($2, 1)..array_upper($2, 1) LOOP
			IF $2[x] IS NULL THEN
				CONTINUE;
			END IF;

			argset := argset || ROW($1, $2[x])::rastbandarg;
		END LOOP;

		IF array_length(argset, 1) < 1 THEN
			RAISE EXCEPTION 'Populated 1D array must be provided for nband';
			RETURN NULL;
		END IF;

		RETURN @extschema@._ST_MapAlgebra(argset, $3, $4, $7, $8, $5, $6,NULL::double precision [],NULL::boolean, VARIADIC $9);
	END;
	$$ LANGUAGE 'plpgsql' IMMUTABLE PARALLEL SAFE;

CREATE OR REPLACE FUNCTION st_mapalgebra(
	rast raster, nband int,
	callbackfunc regprocedure,
	pixeltype text DEFAULT NULL,
	extenttype text DEFAULT 'FIRST', customextent raster DEFAULT NULL,
	distancex integer DEFAULT 0, distancey integer DEFAULT 0,
	VARIADIC userargs text[] DEFAULT NULL
)
	RETURNS raster
	AS $$ SELECT @extschema@._ST_MapAlgebra(ARRAY[ROW($1, $2)]::rastbandarg[], $3, $4, $7, $8, $5, $6,NULL::double precision [],NULL::boolean, VARIADIC $9) $$
	LANGUAGE 'sql' IMMUTABLE PARALLEL SAFE;

CREATE OR REPLACE FUNCTION st_mapalgebra(
	rast1 raster, nband1 int,
	rast2 raster, nband2 int,
	callbackfunc regprocedure,
	pixeltype text DEFAULT NULL,
	extenttype text DEFAULT 'INTERSECTION', customextent raster DEFAULT NULL,
	distancex integer DEFAULT 0, distancey integer DEFAULT 0,
	VARIADIC userargs text[] DEFAULT NULL
)
	RETURNS raster
	AS $$ SELECT @extschema@._ST_MapAlgebra(ARRAY[ROW($1, $2), ROW($3, $4)]::rastbandarg[], $5, $6, $9, $10, $7, $8,NULL::double precision [],NULL::boolean, VARIADIC $11) $$
	LANGUAGE 'sql' IMMUTABLE PARALLEL SAFE;

CREATE OR REPLACE FUNCTION st_mapalgebra(
	rast raster, nband int,
	callbackfunc regprocedure,
	mask double precision [][], weighted boolean,
	pixeltype text DEFAULT NULL,
	extenttype text DEFAULT 'INTERSECTION', customextent raster DEFAULT NULL,
	VARIADIC userargs text[] DEFAULT NULL
)
	RETURNS raster
	AS $$
	select @extschema@._ST_mapalgebra(ARRAY[ROW($1,$2)]::rastbandarg[],$3,$6,NULL::integer,NULL::integer,$7,$8,$4,$5,VARIADIC $9)
	$$ LANGUAGE 'sql' IMMUTABLE PARALLEL SAFE;

-----------------------------------------------------------------------
-- 1 or 2-Raster ST_MapAlgebra with expressions
-----------------------------------------------------------------------

CREATE OR REPLACE FUNCTION _st_mapalgebra(
	rastbandargset rastbandarg[],
	expression text,
	pixeltype text DEFAULT NULL, extenttype text DEFAULT 'INTERSECTION',
	nodata1expr text DEFAULT NULL, nodata2expr text DEFAULT NULL,
	nodatanodataval double precision DEFAULT NULL
)
	RETURNS raster
	AS 'MODULE_PATHNAME', 'RASTER_nMapAlgebraExpr'
	LANGUAGE 'c' IMMUTABLE PARALLEL SAFE;

CREATE OR REPLACE FUNCTION st_mapalgebra(
	rast raster, nband integer,
	pixeltype text,
	expression text, nodataval double precision DEFAULT NULL
)
	RETURNS raster
	AS $$ SELECT @extschema@._ST_mapalgebra(ARRAY[ROW($1, $2)]::rastbandarg[], $4, $3, 'FIRST', $5::text) $$
	LANGUAGE 'sql' IMMUTABLE PARALLEL SAFE;

CREATE OR REPLACE FUNCTION st_mapalgebra(
	rast raster,
	pixeltype text,
	expression text, nodataval double precision DEFAULT NULL
)
	RETURNS raster
	AS $$ SELECT @extschema@.ST_mapalgebra($1, 1, $2, $3, $4) $$
	LANGUAGE 'sql' IMMUTABLE PARALLEL SAFE;

CREATE OR REPLACE FUNCTION st_mapalgebra(
	rast1 raster, band1 integer,
	rast2 raster, band2 integer,
	expression text,
	pixeltype text DEFAULT NULL, extenttype text DEFAULT 'INTERSECTION',
	nodata1expr text DEFAULT NULL, nodata2expr text DEFAULT NULL,
	nodatanodataval double precision DEFAULT NULL
)
	RETURNS raster
	AS $$ SELECT @extschema@._ST_mapalgebra(ARRAY[ROW($1, $2), ROW($3, $4)]::rastbandarg[], $5, $6, $7, $8, $9, $10) $$
	LANGUAGE 'sql' IMMUTABLE PARALLEL SAFE;

CREATE OR REPLACE FUNCTION st_mapalgebra(
	rast1 raster,
	rast2 raster,
	expression text,
	pixeltype text DEFAULT NULL, extenttype text DEFAULT 'INTERSECTION',
	nodata1expr text DEFAULT NULL, nodata2expr text DEFAULT NULL,
	nodatanodataval double precision DEFAULT NULL
)
	RETURNS raster
	AS $$ SELECT @extschema@.ST_mapalgebra($1, 1, $2, 1, $3, $4, $5, $6, $7, $8) $$
	LANGUAGE 'sql' IMMUTABLE PARALLEL SAFE;

-----------------------------------------------------------------------
-- ST_MapAlgebra callback functions
-- Should be called with values for distancex and distancey
-- These functions are meant for one raster
-----------------------------------------------------------------------

-- helper function to convert 2D array to 3D array
CREATE OR REPLACE FUNCTION _st_convertarray4ma(value double precision[][])
	RETURNS double precision[][][]
	AS $$
	DECLARE
		_value double precision[][][];
		x int;
		y int;
	BEGIN
		IF array_ndims(value) != 2 THEN
			RAISE EXCEPTION 'Function parameter must be a 2-dimension array';
		END IF;

		_value := array_fill(NULL::double precision, ARRAY[1, array_length(value, 1), array_length(value, 2)]::int[], ARRAY[1, array_lower(value, 1), array_lower(value, 2)]::int[]);

		-- row
		FOR y IN array_lower(value, 1)..array_upper(value, 1) LOOP
			-- column
			FOR x IN array_lower(value, 2)..array_upper(value, 2) LOOP
				_value[1][y][x] = value[y][x];
			END LOOP;
		END LOOP;

		RETURN _value;
	END;
	$$ LANGUAGE 'plpgsql' IMMUTABLE STRICT PARALLEL SAFE;

CREATE OR REPLACE FUNCTION st_max4ma(value double precision[][][], pos integer[][], VARIADIC userargs text[] DEFAULT NULL)
	RETURNS double precision
	AS $$
	DECLARE
		_value double precision[][][];
		max double precision;
		x int;
		y int;
		z int;
		ndims int;
	BEGIN
		max := '-Infinity'::double precision;

		ndims := array_ndims(value);
		-- add a third dimension if 2-dimension
		IF ndims = 2 THEN
			_value := @extschema@._ST_convertarray4ma(value);
		ELSEIF ndims != 3 THEN
			RAISE EXCEPTION 'First parameter of function must be a 3-dimension array';
		ELSE
			_value := value;
		END IF;

		-- raster
		FOR z IN array_lower(_value, 1)..array_upper(_value, 1) LOOP
			-- row
			FOR y IN array_lower(_value, 2)..array_upper(_value, 2) LOOP
				-- column
				FOR x IN array_lower(_value, 3)..array_upper(_value, 3) LOOP
					IF _value[z][y][x] IS NULL THEN
						IF array_length(userargs, 1) > 0 THEN
							_value[z][y][x] = userargs[array_lower(userargs, 1)]::double precision;
						ELSE
							CONTINUE;
						END IF;
					END IF;

					IF _value[z][y][x] > max THEN
						max := _value[z][y][x];
					END IF;
				END LOOP;
			END LOOP;
		END LOOP;

		IF max = '-Infinity'::double precision THEN
			RETURN NULL;
		END IF;

		RETURN max;
	END;
	$$ LANGUAGE 'plpgsql' IMMUTABLE PARALLEL SAFE;

CREATE OR REPLACE FUNCTION st_min4ma(value double precision[][][], pos integer[][], VARIADIC userargs text[] DEFAULT NULL)
	RETURNS double precision
	AS $$
	DECLARE
		_value double precision[][][];
		min double precision;
		x int;
		y int;
		z int;
		ndims int;
	BEGIN
		min := 'Infinity'::double precision;

		ndims := array_ndims(value);
		-- add a third dimension if 2-dimension
		IF ndims = 2 THEN
			_value := @extschema@._ST_convertarray4ma(value);
		ELSEIF ndims != 3 THEN
			RAISE EXCEPTION 'First parameter of function must be a 3-dimension array';
		ELSE
			_value := value;
		END IF;

		-- raster
		FOR z IN array_lower(_value, 1)..array_upper(_value, 1) LOOP
			-- row
			FOR y IN array_lower(_value, 2)..array_upper(_value, 2) LOOP
				-- column
				FOR x IN array_lower(_value, 3)..array_upper(_value, 3) LOOP
					IF _value[z][y][x] IS NULL THEN
						IF array_length(userargs, 1) > 0 THEN
							_value[z][y][x] = userargs[array_lower(userargs, 1)]::double precision;
						ELSE
							CONTINUE;
						END IF;
					END IF;

					IF _value[z][y][x] < min THEN
						min := _value[z][y][x];
					END IF;
				END LOOP;
			END LOOP;
		END LOOP;

		IF min = 'Infinity'::double precision THEN
			RETURN NULL;
		END IF;

		RETURN min;
	END;
	$$ LANGUAGE 'plpgsql' IMMUTABLE PARALLEL SAFE;

CREATE OR REPLACE FUNCTION st_sum4ma(value double precision[][][], pos integer[][], VARIADIC userargs text[] DEFAULT NULL)
	RETURNS double precision
	AS $$
	DECLARE
		_value double precision[][][];
		sum double precision;
		x int;
		y int;
		z int;
		ndims int;
	BEGIN
		sum := 0;

		ndims := array_ndims(value);
		-- add a third dimension if 2-dimension
		IF ndims = 2 THEN
			_value := @extschema@._ST_convertarray4ma(value);
		ELSEIF ndims != 3 THEN
			RAISE EXCEPTION 'First parameter of function must be a 3-dimension array';
		ELSE
			_value := value;
		END IF;

		-- raster
		FOR z IN array_lower(_value, 1)..array_upper(_value, 1) LOOP
			-- row
			FOR y IN array_lower(_value, 2)..array_upper(_value, 2) LOOP
				-- column
				FOR x IN array_lower(_value, 3)..array_upper(_value, 3) LOOP
					IF _value[z][y][x] IS NULL THEN
						IF array_length(userargs, 1) > 0 THEN
							_value[z][y][x] = userargs[array_lower(userargs, 1)]::double precision;
						ELSE
							CONTINUE;
						END IF;
					END IF;

					sum := sum + _value[z][y][x];
				END LOOP;
			END LOOP;
		END LOOP;

		RETURN sum;
	END;
	$$ LANGUAGE 'plpgsql' IMMUTABLE PARALLEL SAFE;

CREATE OR REPLACE FUNCTION st_mean4ma(value double precision[][][], pos integer[][], VARIADIC userargs text[] DEFAULT NULL)
	RETURNS double precision
	AS $$
	DECLARE
		_value double precision[][][];
		sum double precision;
		count int;
		x int;
		y int;
		z int;
		ndims int;
	BEGIN
		sum := 0;
		count := 0;

		ndims := array_ndims(value);
		-- add a third dimension if 2-dimension
		IF ndims = 2 THEN
			_value := @extschema@._ST_convertarray4ma(value);
		ELSEIF ndims != 3 THEN
			RAISE EXCEPTION 'First parameter of function must be a 3-dimension array';
		ELSE
			_value := value;
		END IF;

		-- raster
		FOR z IN array_lower(_value, 1)..array_upper(_value, 1) LOOP
			-- row
			FOR y IN array_lower(_value, 2)..array_upper(_value, 2) LOOP
				-- column
				FOR x IN array_lower(_value, 3)..array_upper(_value, 3) LOOP
					IF _value[z][y][x] IS NULL THEN
						IF array_length(userargs, 1) > 0 THEN
							_value[z][y][x] = userargs[array_lower(userargs, 1)]::double precision;
						ELSE
							CONTINUE;
						END IF;
					END IF;

					sum := sum + _value[z][y][x];
					count := count + 1;
				END LOOP;
			END LOOP;
		END LOOP;

		IF count < 1 THEN
			RETURN NULL;
		END IF;

		RETURN sum / count::double precision;
	END;
	$$ LANGUAGE 'plpgsql' IMMUTABLE PARALLEL SAFE;

CREATE OR REPLACE FUNCTION st_range4ma(value double precision[][][], pos integer[][], VARIADIC userargs text[] DEFAULT NULL)
	RETURNS double precision
	AS $$
	DECLARE
		_value double precision[][][];
		min double precision;
		max double precision;
		x int;
		y int;
		z int;
		ndims int;
	BEGIN
		min := 'Infinity'::double precision;
		max := '-Infinity'::double precision;

		ndims := array_ndims(value);
		-- add a third dimension if 2-dimension
		IF ndims = 2 THEN
			_value := @extschema@._ST_convertarray4ma(value);
		ELSEIF ndims != 3 THEN
			RAISE EXCEPTION 'First parameter of function must be a 3-dimension array';
		ELSE
			_value := value;
		END IF;

		-- raster
		FOR z IN array_lower(_value, 1)..array_upper(_value, 1) LOOP
			-- row
			FOR y IN array_lower(_value, 2)..array_upper(_value, 2) LOOP
				-- column
				FOR x IN array_lower(_value, 3)..array_upper(_value, 3) LOOP
					IF _value[z][y][x] IS NULL THEN
						IF array_length(userargs, 1) > 0 THEN
							_value[z][y][x] = userargs[array_lower(userargs, 1)]::double precision;
						ELSE
							CONTINUE;
						END IF;
					END IF;

					IF _value[z][y][x] < min THEN
						min := _value[z][y][x];
					END IF;
					IF _value[z][y][x] > max THEN
						max := _value[z][y][x];
					END IF;
				END LOOP;
			END LOOP;
		END LOOP;

		IF max = '-Infinity'::double precision OR min = 'Infinity'::double precision THEN
			RETURN NULL;
		END IF;

		RETURN max - min;
	END;
	$$ LANGUAGE 'plpgsql' IMMUTABLE PARALLEL SAFE;

CREATE OR REPLACE FUNCTION st_distinct4ma(value double precision[][][], pos integer[][], VARIADIC userargs text[] DEFAULT NULL)
	RETURNS double precision
	AS $$ SELECT COUNT(DISTINCT unnest)::double precision FROM unnest($1) $$
	LANGUAGE 'sql' IMMUTABLE PARALLEL SAFE;

CREATE OR REPLACE FUNCTION st_stddev4ma(value double precision[][][], pos integer[][], VARIADIC userargs text[] DEFAULT NULL)
	RETURNS double precision
	AS $$ SELECT stddev(unnest) FROM unnest($1) $$
	LANGUAGE 'sql' IMMUTABLE PARALLEL SAFE;

-- Inverse distance weight equation is based upon Equation 3.51 from the book
-- Spatial Analysis A Guide for Ecologists
-- by Marie-Josee Fortin and Mark Dale
-- published by Cambridge University Press
-- ISBN 0-521-00973-1
CREATE OR REPLACE FUNCTION st_invdistweight4ma(value double precision[][][], pos integer[][], VARIADIC userargs text[] DEFAULT NULL)
	RETURNS double precision
	AS $$
	DECLARE
		_value double precision[][][];
		ndims int;

		k double precision DEFAULT 1.;
		_k double precision DEFAULT 1.;
		z double precision[];
		d double precision[];
		_d double precision;
		z0 double precision;

		_z integer;
		x integer;
		y integer;

		cx integer;
		cy integer;
		cv double precision;
		cw double precision DEFAULT NULL;

		w integer;
		h integer;
		max_dx double precision;
		max_dy double precision;
	BEGIN
--		RAISE NOTICE 'value = %', value;
--		RAISE NOTICE 'userargs = %', userargs;

		ndims := array_ndims(value);
		-- add a third dimension if 2-dimension
		IF ndims = 2 THEN
			_value := @extschema@._ST_convertarray4ma(value);
		ELSEIF ndims != 3 THEN
			RAISE EXCEPTION 'First parameter of function must be a 3-dimension array';
		ELSE
			_value := value;
		END IF;

		-- only use the first raster passed to this function
		IF array_length(_value, 1) > 1 THEN
			RAISE NOTICE 'Only using the values from the first raster';
		END IF;
		_z := array_lower(_value, 1);

		-- width and height (0-based)
		h := array_upper(_value, 2) - array_lower(_value, 2);
		w := array_upper(_value, 3) - array_lower(_value, 3);

		-- max distance from center pixel
		max_dx := w / 2;
		max_dy := h / 2;
--		RAISE NOTICE 'max_dx, max_dy = %, %', max_dx, max_dy;

		-- correct width and height (1-based)
		w := w + 1;
		h := h + 1;
--		RAISE NOTICE 'w, h = %, %', w, h;

		-- width and height should be odd numbers
		IF w % 2. != 1 THEN
			RAISE EXCEPTION 'Width of neighborhood array does not permit for a center pixel';
		END IF;
		IF h % 2. != 1 THEN
			RAISE EXCEPTION 'Height of neighborhood array does not permit for a center pixel';
		END IF;

		-- center pixel's coordinates
		cy := max_dy + array_lower(_value, 2);
		cx := max_dx + array_lower(_value, 3);
--		RAISE NOTICE 'cx, cy = %, %', cx, cy;

		-- if userargs provided, only use the first two args
		IF userargs IS NOT NULL AND array_ndims(userargs) = 1 THEN
			-- first arg is power factor
			k := userargs[array_lower(userargs, 1)]::double precision;
			IF k IS NULL THEN
				k := _k;
			ELSEIF k < 0. THEN
				RAISE NOTICE 'Power factor (< 0) must be between 0 and 1.  Defaulting to 0';
				k := 0.;
			ELSEIF k > 1. THEN
				RAISE NOTICE 'Power factor (> 1) must be between 0 and 1.  Defaulting to 1';
				k := 1.;
			END IF;

			-- second arg is what to do if center pixel has a value
			-- this will be a weight to apply for the center pixel
			IF array_length(userargs, 1) > 1 THEN
				cw := abs(userargs[array_lower(userargs, 1) + 1]::double precision);
				IF cw IS NOT NULL THEN
					IF cw < 0. THEN
						RAISE NOTICE 'Weight (< 0) of center pixel value must be between 0 and 1.  Defaulting to 0';
						cw := 0.;
					ELSEIF cw > 1 THEN
						RAISE NOTICE 'Weight (> 1) of center pixel value must be between 0 and 1.  Defaulting to 1';
						cw := 1.;
					END IF;
				END IF;
			END IF;
		END IF;
--		RAISE NOTICE 'k = %', k;
		k = abs(k) * -1;

		-- center pixel value
		cv := _value[_z][cy][cx];

		-- check to see if center pixel has value
--		RAISE NOTICE 'cw = %', cw;
		IF cw IS NULL AND cv IS NOT NULL THEN
			RETURN cv;
		END IF;

		FOR y IN array_lower(_value, 2)..array_upper(_value, 2) LOOP
			FOR x IN array_lower(_value, 3)..array_upper(_value, 3) LOOP
--				RAISE NOTICE 'value[%][%][%] = %', _z, y, x, _value[_z][y][x];

				-- skip NODATA values and center pixel
				IF _value[_z][y][x] IS NULL OR (x = cx AND y = cy) THEN
					CONTINUE;
				END IF;

				z := z || _value[_z][y][x];

				-- use pythagorean theorem
				_d := sqrt(power(cx - x, 2) + power(cy - y, 2));
--				RAISE NOTICE 'distance = %', _d;

				d := d || _d;
			END LOOP;
		END LOOP;
--		RAISE NOTICE 'z = %', z;
--		RAISE NOTICE 'd = %', d;

		-- neighborhood is NODATA
		IF z IS NULL OR array_length(z, 1) < 1 THEN
			-- center pixel has value
			IF cv IS NOT NULL THEN
				RETURN cv;
			ELSE
				RETURN NULL;
			END IF;
		END IF;

		z0 := 0;
		_d := 0;
		FOR x IN array_lower(z, 1)..array_upper(z, 1) LOOP
			d[x] := power(d[x], k);
			z[x] := z[x] * d[x];
			_d := _d + d[x];
			z0 := z0 + z[x];
		END LOOP;
		z0 := z0 / _d;
--		RAISE NOTICE 'z0 = %', z0;

		-- apply weight for center pixel if center pixel has value
		IF cv IS NOT NULL THEN
			z0 := (cw * cv) + ((1 - cw) * z0);
--			RAISE NOTICE '*z0 = %', z0;
		END IF;

		RETURN z0;
	END;
	$$ LANGUAGE 'plpgsql' IMMUTABLE PARALLEL SAFE;

CREATE OR REPLACE FUNCTION st_mindist4ma(value double precision[][][], pos integer[][], VARIADIC userargs text[] DEFAULT NULL)
	RETURNS double precision
	AS $$
	DECLARE
		_value double precision[][][];
		ndims int;

		d double precision DEFAULT NULL;
		_d double precision;

		z integer;
		x integer;
		y integer;

		cx integer;
		cy integer;
		cv double precision;

		w integer;
		h integer;
		max_dx double precision;
		max_dy double precision;
	BEGIN

		ndims := array_ndims(value);
		-- add a third dimension if 2-dimension
		IF ndims = 2 THEN
			_value := @extschema@._ST_convertarray4ma(value);
		ELSEIF ndims != 3 THEN
			RAISE EXCEPTION 'First parameter of function must be a 3-dimension array';
		ELSE
			_value := value;
		END IF;

		-- only use the first raster passed to this function
		IF array_length(_value, 1) > 1 THEN
			RAISE NOTICE 'Only using the values from the first raster';
		END IF;
		z := array_lower(_value, 1);

		-- width and height (0-based)
		h := array_upper(_value, 2) - array_lower(_value, 2);
		w := array_upper(_value, 3) - array_lower(_value, 3);

		-- max distance from center pixel
		max_dx := w / 2;
		max_dy := h / 2;

		-- correct width and height (1-based)
		w := w + 1;
		h := h + 1;

		-- width and height should be odd numbers
		IF w % 2. != 1 THEN
			RAISE EXCEPTION 'Width of neighborhood array does not permit for a center pixel';
		END IF;
		IF h % 2. != 1 THEN
			RAISE EXCEPTION 'Height of neighborhood array does not permit for a center pixel';
		END IF;

		-- center pixel's coordinates
		cy := max_dy + array_lower(_value, 2);
		cx := max_dx + array_lower(_value, 3);

		-- center pixel value
		cv := _value[z][cy][cx];

		-- check to see if center pixel has value
		IF cv IS NOT NULL THEN
			RETURN 0.;
		END IF;

		FOR y IN array_lower(_value, 2)..array_upper(_value, 2) LOOP
			FOR x IN array_lower(_value, 3)..array_upper(_value, 3) LOOP

				-- skip NODATA values and center pixel
				IF _value[z][y][x] IS NULL OR (x = cx AND y = cy) THEN
					CONTINUE;
				END IF;

				-- use pythagorean theorem
				_d := sqrt(power(cx - x, 2) + power(cy - y, 2));
--				RAISE NOTICE 'distance = %', _d;

				IF d IS NULL OR _d < d THEN
					d := _d;
				END IF;
			END LOOP;
		END LOOP;
--		RAISE NOTICE 'd = %', d;

		RETURN d;
	END;
	$$ LANGUAGE 'plpgsql' IMMUTABLE PARALLEL SAFE;

-----------------------------------------------------------------------
-- ST_Slope
-- http://webhelp.esri.com/arcgisdesktop/9.3/index.cfm?TopicName=How%20Hillshade%20works
-----------------------------------------------------------------------

CREATE OR REPLACE FUNCTION _st_slope4ma(value double precision[][][], pos integer[][], VARIADIC userargs text[] DEFAULT NULL)
	RETURNS double precision
	AS $$
	DECLARE
		x integer;
		y integer;
		z integer;

		_pixwidth double precision;
		_pixheight double precision;
		_width double precision;
		_height double precision;
		_units text;
		_scale double precision;

		dz_dx double precision;
		dz_dy double precision;

		slope double precision;

		_value double precision[][][];
		ndims int;
	BEGIN

		ndims := array_ndims(value);
		-- add a third dimension if 2-dimension
		IF ndims = 2 THEN
			_value := @extschema@._ST_convertarray4ma(value);
		ELSEIF ndims != 3 THEN
			RAISE EXCEPTION 'First parameter of function must be a 3-dimension array';
		ELSE
			_value := value;
		END IF;

		-- only use the first raster passed to this function
		IF array_length(_value, 1) > 1 THEN
			RAISE NOTICE 'Only using the values from the first raster';
		END IF;
		z := array_lower(_value, 1);

		IF (
			array_lower(_value, 2) != 1 OR array_upper(_value, 2) != 3 OR
			array_lower(_value, 3) != 1 OR array_upper(_value, 3) != 3
		) THEN
			RAISE EXCEPTION 'First parameter of function must be a 1x3x3 array with each of the lower bounds starting from 1';
		END IF;

		IF array_length(userargs, 1) < 6 THEN
			RAISE EXCEPTION 'At least six elements must be provided for the third parameter';
		END IF;

		_pixwidth := userargs[1]::double precision;
		_pixheight := userargs[2]::double precision;
		_width := userargs[3]::double precision;
		_height := userargs[4]::double precision;
		_units := userargs[5];
		_scale := userargs[6]::double precision;

		/* ArcGIS returns values for edge pixels
		-- check that pixel is not edge pixel
		IF (pos[1][1] = 1 OR pos[1][2] = 1) OR (pos[1][1] = _width OR pos[1][2] = _height) THEN
			RETURN NULL;
		ELSEIF _value[z][2][2] IS NULL THEN
		*/
		-- check that center pixel isn't NODATA
		IF _value[z][2][2] IS NULL THEN
			RETURN NULL;
		-- substitute center pixel for any neighbor pixels that are NODATA
		ELSE
			FOR y IN 1..3 LOOP
				FOR x IN 1..3 LOOP
					IF _value[z][y][x] IS NULL THEN
						_value[z][y][x] = _value[z][2][2];
					END IF;
				END LOOP;
			END LOOP;
		END IF;

		dz_dy := ((_value[z][3][1] + _value[z][3][2] + _value[z][3][2] + _value[z][3][3]) -
			(_value[z][1][1] + _value[z][1][2] + _value[z][1][2] + _value[z][1][3])) / _pixheight;
		dz_dx := ((_value[z][1][3] + _value[z][2][3] + _value[z][2][3] + _value[z][3][3]) -
			(_value[z][1][1] + _value[z][2][1] + _value[z][2][1] + _value[z][3][1])) / _pixwidth;

		slope := sqrt(dz_dx * dz_dx + dz_dy * dz_dy) / (8 * _scale);

		-- output depends on user preference
		CASE substring(upper(trim(leading from _units)) for 3)
			-- percentages
			WHEN 'PER' THEN
				slope := 100.0 * slope;
			-- radians
			WHEN 'rad' THEN
				slope := atan(slope);
			-- degrees (default)
			ELSE
				slope := degrees(atan(slope));
		END CASE;

		RETURN slope;
	END;
	$$ LANGUAGE 'plpgsql' IMMUTABLE PARALLEL SAFE;

CREATE OR REPLACE FUNCTION st_slope(
	rast raster, nband integer,
	customextent raster,
	pixeltype text DEFAULT '32BF', units text DEFAULT 'DEGREES',
	scale double precision DEFAULT 1.0,	interpolate_nodata boolean DEFAULT FALSE
)
	RETURNS raster
	AS $$
	DECLARE
		_rast @extschema@.raster;
		_nband integer;
		_pixtype text;
		_pixwidth double precision;
		_pixheight double precision;
		_width integer;
		_height integer;
		_customextent @extschema@.raster;
		_extenttype text;
	BEGIN
		_customextent := customextent;
		IF _customextent IS NULL THEN
			_extenttype := 'FIRST';
		ELSE
			_extenttype := 'CUSTOM';
		END IF;

		IF interpolate_nodata IS TRUE THEN
			_rast := @extschema@.ST_MapAlgebra(
				ARRAY[ROW(rast, nband)]::rastbandarg[],
				'@extschema@.st_invdistweight4ma(double precision[][][], integer[][], text[])'::regprocedure,
				pixeltype,
				'FIRST', NULL,
				1, 1
			);
			_nband := 1;
			_pixtype := NULL;
		ELSE
			_rast := rast;
			_nband := nband;
			_pixtype := pixeltype;
		END IF;

		-- get properties
		_pixwidth := @extschema@.ST_PixelWidth(_rast);
		_pixheight := @extschema@.ST_PixelHeight(_rast);
		SELECT width, height INTO _width, _height FROM @extschema@.ST_Metadata(_rast);

		RETURN @extschema@.ST_MapAlgebra(
			ARRAY[ROW(_rast, _nband)]::rastbandarg[],
			' @extschema@._ST_slope4ma(double precision[][][], integer[][], text[])'::regprocedure,
			_pixtype,
			_extenttype, _customextent,
			1, 1,
			_pixwidth::text, _pixheight::text,
			_width::text, _height::text,
			units::text, scale::text
		);
	END;
	$$ LANGUAGE 'plpgsql' IMMUTABLE PARALLEL SAFE;

CREATE OR REPLACE FUNCTION st_slope(
	rast raster, nband integer DEFAULT 1,
	pixeltype text DEFAULT '32BF', units text DEFAULT 'DEGREES',
	scale double precision DEFAULT 1.0,	interpolate_nodata boolean DEFAULT FALSE
)
	RETURNS raster
	AS $$ SELECT @extschema@.ST_slope($1, $2, NULL::@extschema@.raster, $3, $4, $5, $6) $$
	LANGUAGE 'sql' IMMUTABLE PARALLEL SAFE;

-----------------------------------------------------------------------
-- ST_Aspect
-- http://webhelp.esri.com/arcgisdesktop/9.3/index.cfm?TopicName=How%20Hillshade%20works
-----------------------------------------------------------------------

CREATE OR REPLACE FUNCTION _st_aspect4ma(value double precision[][][], pos integer[][], VARIADIC userargs text[] DEFAULT NULL)
	RETURNS double precision
	AS $$
	DECLARE
		x integer;
		y integer;
		z integer;

		_width double precision;
		_height double precision;
		_units text;

		dz_dx double precision;
		dz_dy double precision;
		aspect double precision;
		halfpi double precision;

		_value double precision[][][];
		ndims int;
	BEGIN
		ndims := array_ndims(value);
		-- add a third dimension if 2-dimension
		IF ndims = 2 THEN
			_value := @extschema@._ST_convertarray4ma(value);
		ELSEIF ndims != 3 THEN
			RAISE EXCEPTION 'First parameter of function must be a 3-dimension array';
		ELSE
			_value := value;
		END IF;

		IF (
			array_lower(_value, 2) != 1 OR array_upper(_value, 2) != 3 OR
			array_lower(_value, 3) != 1 OR array_upper(_value, 3) != 3
		) THEN
			RAISE EXCEPTION 'First parameter of function must be a 1x3x3 array with each of the lower bounds starting from 1';
		END IF;

		IF array_length(userargs, 1) < 3 THEN
			RAISE EXCEPTION 'At least three elements must be provided for the third parameter';
		END IF;

		-- only use the first raster passed to this function
		IF array_length(_value, 1) > 1 THEN
			RAISE NOTICE 'Only using the values from the first raster';
		END IF;
		z := array_lower(_value, 1);

		_width := userargs[1]::double precision;
		_height := userargs[2]::double precision;
		_units := userargs[3];

		/* ArcGIS returns values for edge pixels
		-- check that pixel is not edge pixel
		IF (pos[1][1] = 1 OR pos[1][2] = 1) OR (pos[1][1] = _width OR pos[1][2] = _height) THEN
			RETURN NULL;
		ELSEIF _value[z][2][2] IS NULL THEN
		*/
		-- check that center pixel isn't NODATA
		IF _value[z][2][2] IS NULL THEN
			RETURN NULL;
		-- substitute center pixel for any neighbor pixels that are NODATA
		ELSE
			FOR y IN 1..3 LOOP
				FOR x IN 1..3 LOOP
					IF _value[z][y][x] IS NULL THEN
						_value[z][y][x] = _value[z][2][2];
					END IF;
				END LOOP;
			END LOOP;
		END IF;

		dz_dy := ((_value[z][3][1] + _value[z][3][2] + _value[z][3][2] + _value[z][3][3]) -
			(_value[z][1][1] + _value[z][1][2] + _value[z][1][2] + _value[z][1][3]));
		dz_dx := ((_value[z][1][3] + _value[z][2][3] + _value[z][2][3] + _value[z][3][3]) -
			(_value[z][1][1] + _value[z][2][1] + _value[z][2][1] + _value[z][3][1]));

		-- aspect is flat
		IF abs(dz_dx) = 0::double precision AND abs(dz_dy) = 0::double precision THEN
			RETURN -1;
		END IF;

		-- aspect is in radians
		aspect := atan2(dz_dy, -dz_dx);

		-- north = 0, pi/2 = east, 3pi/2 = west
		halfpi := pi() / 2.0;
		IF aspect > halfpi THEN
			aspect := (5.0 * halfpi) - aspect;
		ELSE
			aspect := halfpi - aspect;
		END IF;

		IF aspect = 2 * pi() THEN
			aspect := 0.;
		END IF;

		-- output depends on user preference
		CASE substring(upper(trim(leading from _units)) for 3)
			-- radians
			WHEN 'rad' THEN
				RETURN aspect;
			-- degrees (default)
			ELSE
				RETURN degrees(aspect);
		END CASE;

	END;
	$$ LANGUAGE 'plpgsql' IMMUTABLE PARALLEL SAFE;

CREATE OR REPLACE FUNCTION st_aspect(
	rast raster, nband integer,
	customextent raster,
	pixeltype text DEFAULT '32BF', units text DEFAULT 'DEGREES',
	interpolate_nodata boolean DEFAULT FALSE
)
	RETURNS raster
	AS $$
	DECLARE
		_rast @extschema@.raster;
		_nband integer;
		_pixtype text;
		_width integer;
		_height integer;
		_customextent @extschema@.raster;
		_extenttype text;
	BEGIN
		_customextent := customextent;
		IF _customextent IS NULL THEN
			_extenttype := 'FIRST';
		ELSE
			_extenttype := 'CUSTOM';
		END IF;

		IF interpolate_nodata IS TRUE THEN
			_rast := @extschema@.ST_MapAlgebra(
				ARRAY[ROW(rast, nband)]::rastbandarg[],
				'@extschema@.st_invdistweight4ma(double precision[][][], integer[][], text[])'::regprocedure,
				pixeltype,
				'FIRST', NULL,
				1, 1
			);
			_nband := 1;
			_pixtype := NULL;
		ELSE
			_rast := rast;
			_nband := nband;
			_pixtype := pixeltype;
		END IF;

		-- get properties
		SELECT width, height INTO _width, _height FROM @extschema@.ST_Metadata(_rast);

		RETURN @extschema@.ST_MapAlgebra(
			ARRAY[ROW(_rast, _nband)]::rastbandarg[],
			' @extschema@._ST_aspect4ma(double precision[][][], integer[][], text[])'::regprocedure,
			_pixtype,
			_extenttype, _customextent,
			1, 1,
			_width::text, _height::text,
			units::text
		);
	END;
	$$ LANGUAGE 'plpgsql' IMMUTABLE PARALLEL SAFE;

CREATE OR REPLACE FUNCTION st_aspect(
	rast raster, nband integer DEFAULT 1,
	pixeltype text DEFAULT '32BF', units text DEFAULT 'DEGREES',
	interpolate_nodata boolean DEFAULT FALSE
)
	RETURNS raster
	AS $$ SELECT @extschema@.ST_aspect($1, $2, NULL::@extschema@.raster, $3, $4, $5) $$
	LANGUAGE 'sql' IMMUTABLE PARALLEL SAFE;

-----------------------------------------------------------------------
-- ST_HillShade
-- http://webhelp.esri.com/arcgisdesktop/9.3/index.cfm?TopicName=How%20Hillshade%20works
-----------------------------------------------------------------------

CREATE OR REPLACE FUNCTION _st_hillshade4ma(value double precision[][][], pos integer[][], VARIADIC userargs text[] DEFAULT NULL)
	RETURNS double precision
	AS $$
	DECLARE
		_pixwidth double precision;
		_pixheight double precision;
		_width double precision;
		_height double precision;
		_azimuth double precision;
		_altitude double precision;
		_bright double precision;
		_scale double precision;

		dz_dx double precision;
		dz_dy double precision;
		azimuth double precision;
		zenith double precision;
		slope double precision;
		aspect double precision;
		shade double precision;

		_value double precision[][][];
		ndims int;
		z int;
	BEGIN
		ndims := array_ndims(value);
		-- add a third dimension if 2-dimension
		IF ndims = 2 THEN
			_value := @extschema@._ST_convertarray4ma(value);
		ELSEIF ndims != 3 THEN
			RAISE EXCEPTION 'First parameter of function must be a 3-dimension array';
		ELSE
			_value := value;
		END IF;

		IF (
			array_lower(_value, 2) != 1 OR array_upper(_value, 2) != 3 OR
			array_lower(_value, 3) != 1 OR array_upper(_value, 3) != 3
		) THEN
			RAISE EXCEPTION 'First parameter of function must be a 1x3x3 array with each of the lower bounds starting from 1';
		END IF;

		IF array_length(userargs, 1) < 8 THEN
			RAISE EXCEPTION 'At least eight elements must be provided for the third parameter';
		END IF;

		-- only use the first raster passed to this function
		IF array_length(_value, 1) > 1 THEN
			RAISE NOTICE 'Only using the values from the first raster';
		END IF;
		z := array_lower(_value, 1);

		_pixwidth := userargs[1]::double precision;
		_pixheight := userargs[2]::double precision;
		_width := userargs[3]::double precision;
		_height := userargs[4]::double precision;
		_azimuth := userargs[5]::double precision;
		_altitude := userargs[6]::double precision;
		_bright := userargs[7]::double precision;
		_scale := userargs[8]::double precision;

		-- check that pixel is not edge pixel
		IF (pos[1][1] = 1 OR pos[1][2] = 1) OR (pos[1][1] = _width OR pos[1][2] = _height) THEN
			RETURN NULL;
		END IF;

		-- clamp azimuth
		IF _azimuth < 0. THEN
			RAISE NOTICE 'Clamping provided azimuth value % to 0', _azimuth;
			_azimuth := 0.;
		ELSEIF _azimuth >= 360. THEN
			RAISE NOTICE 'Converting provided azimuth value % to be between 0 and 360', _azimuth;
			_azimuth := _azimuth - (360. * floor(_azimuth / 360.));
		END IF;
		azimuth := 360. - _azimuth + 90.;
		IF azimuth >= 360. THEN
			azimuth := azimuth - 360.;
		END IF;
		azimuth := radians(azimuth);
		--RAISE NOTICE 'azimuth = %', azimuth;

		-- clamp altitude
		IF _altitude < 0. THEN
			RAISE NOTICE 'Clamping provided altitude value % to 0', _altitude;
			_altitude := 0.;
		ELSEIF _altitude > 90. THEN
			RAISE NOTICE 'Clamping provided altitude value % to 90', _altitude;
			_altitude := 90.;
		END IF;
		zenith := radians(90. - _altitude);
		--RAISE NOTICE 'zenith = %', zenith;

		-- clamp bright
		IF _bright < 0. THEN
			RAISE NOTICE 'Clamping provided bright value % to 0', _bright;
			_bright := 0.;
		ELSEIF _bright > 255. THEN
			RAISE NOTICE 'Clamping provided bright value % to 255', _bright;
			_bright := 255.;
		END IF;

		dz_dy := ((_value[z][3][1] + _value[z][3][2] + _value[z][3][2] + _value[z][3][3]) -
			(_value[z][1][1] + _value[z][1][2] + _value[z][1][2] + _value[z][1][3])) / (8 * _pixheight);
		dz_dx := ((_value[z][1][3] + _value[z][2][3] + _value[z][2][3] + _value[z][3][3]) -
			(_value[z][1][1] + _value[z][2][1] + _value[z][2][1] + _value[z][3][1])) / (8 * _pixwidth);

		slope := atan(sqrt(dz_dx * dz_dx + dz_dy * dz_dy) / _scale);

		IF dz_dx != 0. THEN
			aspect := atan2(dz_dy, -dz_dx);

			IF aspect < 0. THEN
				aspect := aspect + (2.0 * pi());
			END IF;
		ELSE
			IF dz_dy > 0. THEN
				aspect := pi() / 2.;
			ELSEIF dz_dy < 0. THEN
				aspect := (2. * pi()) - (pi() / 2.);
			-- set to pi as that is the expected PostgreSQL answer in Linux
			ELSE
				aspect := pi();
			END IF;
		END IF;

		shade := _bright * ((cos(zenith) * cos(slope)) + (sin(zenith) * sin(slope) * cos(azimuth - aspect)));

		IF shade < 0. THEN
			shade := 0;
		END IF;

		RETURN shade;
	END;
	$$ LANGUAGE 'plpgsql' IMMUTABLE PARALLEL SAFE;

CREATE OR REPLACE FUNCTION st_hillshade(
	rast raster, nband integer,
	customextent raster,
	pixeltype text DEFAULT '32BF',
	azimuth double precision DEFAULT 315.0, altitude double precision DEFAULT 45.0,
	max_bright double precision DEFAULT 255.0, scale double precision DEFAULT 1.0,
	interpolate_nodata boolean DEFAULT FALSE
)
	RETURNS RASTER
	AS $$
	DECLARE
		_rast @extschema@.raster;
		_nband integer;
		_pixtype text;
		_pixwidth double precision;
		_pixheight double precision;
		_width integer;
		_height integer;
		_customextent @extschema@.raster;
		_extenttype text;
	BEGIN
		_customextent := customextent;
		IF _customextent IS NULL THEN
			_extenttype := 'FIRST';
		ELSE
			_extenttype := 'CUSTOM';
		END IF;

		IF interpolate_nodata IS TRUE THEN
			_rast := @extschema@.ST_MapAlgebra(
				ARRAY[ROW(rast, nband)]::rastbandarg[],
				'@extschema@.st_invdistweight4ma(double precision[][][], integer[][], text[])'::regprocedure,
				pixeltype,
				'FIRST', NULL,
				1, 1
			);
			_nband := 1;
			_pixtype := NULL;
		ELSE
			_rast := rast;
			_nband := nband;
			_pixtype := pixeltype;
		END IF;

		-- get properties
		_pixwidth := @extschema@.ST_PixelWidth(_rast);
		_pixheight := @extschema@.ST_PixelHeight(_rast);
		SELECT width, height, scalex INTO _width, _height FROM @extschema@.ST_Metadata(_rast);

		RETURN @extschema@.ST_MapAlgebra(
			ARRAY[ROW(_rast, _nband)]::rastbandarg[],
			' @extschema@._ST_hillshade4ma(double precision[][][], integer[][], text[])'::regprocedure,
			_pixtype,
			_extenttype, _customextent,
			1, 1,
			_pixwidth::text, _pixheight::text,
			_width::text, _height::text,
			$5::text, $6::text,
			$7::text, $8::text
		);
	END;
	$$ LANGUAGE 'plpgsql' IMMUTABLE PARALLEL SAFE;

CREATE OR REPLACE FUNCTION st_hillshade(
	rast raster, nband integer DEFAULT 1,
	pixeltype text DEFAULT '32BF',
	azimuth double precision DEFAULT 315.0, altitude double precision DEFAULT 45.0,
	max_bright double precision DEFAULT 255.0, scale double precision DEFAULT 1.0,
	interpolate_nodata boolean DEFAULT FALSE
)
	RETURNS RASTER
	AS $$ SELECT @extschema@.ST_hillshade($1, $2, NULL::@extschema@.raster, $3, $4, $5, $6, $7, $8) $$
	LANGUAGE 'sql' IMMUTABLE PARALLEL SAFE;

-----------------------------------------------------------------------
-- ST_TPI
-----------------------------------------------------------------------

CREATE OR REPLACE FUNCTION _st_tpi4ma(value double precision[][][], pos integer[][], VARIADIC userargs text[] DEFAULT NULL)
	RETURNS double precision
	AS $$
	DECLARE
		x integer;
		y integer;
		z integer;

		Z1 double precision;
		Z2 double precision;
		Z3 double precision;
		Z4 double precision;
		Z5 double precision;
		Z6 double precision;
		Z7 double precision;
		Z8 double precision;
		Z9 double precision;

		tpi double precision;
		mean double precision;
		_value double precision[][][];
		ndims int;
	BEGIN
		ndims := array_ndims(value);
		-- add a third dimension if 2-dimension
		IF ndims = 2 THEN
			_value := @extschema@._ST_convertarray4ma(value);
		ELSEIF ndims != 3 THEN
			RAISE EXCEPTION 'First parameter of function must be a 3-dimension array';
		ELSE
			_value := value;
		END IF;

		-- only use the first raster passed to this function
		IF array_length(_value, 1) > 1 THEN
			RAISE NOTICE 'Only using the values from the first raster';
		END IF;
		z := array_lower(_value, 1);

		IF (
			array_lower(_value, 2) != 1 OR array_upper(_value, 2) != 3 OR
			array_lower(_value, 3) != 1 OR array_upper(_value, 3) != 3
		) THEN
			RAISE EXCEPTION 'First parameter of function must be a 1x3x3 array with each of the lower bounds starting from 1';
		END IF;

		-- check that center pixel isn't NODATA
		IF _value[z][2][2] IS NULL THEN
			RETURN NULL;
		-- substitute center pixel for any neighbor pixels that are NODATA
		ELSE
			FOR y IN 1..3 LOOP
				FOR x IN 1..3 LOOP
					IF _value[z][y][x] IS NULL THEN
						_value[z][y][x] = _value[z][2][2];
					END IF;
				END LOOP;
			END LOOP;
		END IF;

		-------------------------------------------------
		--|   Z1= Z(-1,1) |  Z2= Z(0,1)	| Z3= Z(1,1)  |--
		-------------------------------------------------
		--|   Z4= Z(-1,0) |  Z5= Z(0,0) | Z6= Z(1,0)  |--
		-------------------------------------------------
		--|   Z7= Z(-1,-1)|  Z8= Z(0,-1)|  Z9= Z(1,-1)|--
		-------------------------------------------------

		Z1 := _value[z][1][1];
		Z2 := _value[z][2][1];
		Z3 := _value[z][3][1];
		Z4 := _value[z][1][2];
		Z5 := _value[z][2][2];
		Z6 := _value[z][3][2];
		Z7 := _value[z][1][3];
		Z8 := _value[z][2][3];
		Z9 := _value[z][3][3];

		mean := (Z1 + Z2 + Z3 + Z4 + Z6 + Z7 + Z8 + Z9)/8;
		tpi := Z5-mean;

		return tpi;
	END;
	$$ LANGUAGE 'plpgsql' IMMUTABLE PARALLEL SAFE;

CREATE OR REPLACE FUNCTION st_tpi(
	rast raster, nband integer,
	customextent raster,
	pixeltype text DEFAULT '32BF', interpolate_nodata boolean DEFAULT FALSE
)
	RETURNS raster
	AS $$
	DECLARE
		_rast @extschema@.raster;
		_nband integer;
		_pixtype text;
		_pixwidth double precision;
		_pixheight double precision;
		_width integer;
		_height integer;
		_customextent @extschema@.raster;
		_extenttype text;
	BEGIN
		_customextent := customextent;
		IF _customextent IS NULL THEN
			_extenttype := 'FIRST';
		ELSE
			_extenttype := 'CUSTOM';
		END IF;

		IF interpolate_nodata IS TRUE THEN
			_rast := @extschema@.ST_MapAlgebra(
				ARRAY[ROW(rast, nband)]::rastbandarg[],
				'@extschema@.st_invdistweight4ma(double precision[][][], integer[][], text[])'::regprocedure,
				pixeltype,
				'FIRST', NULL,
				1, 1
			);
			_nband := 1;
			_pixtype := NULL;
		ELSE
			_rast := rast;
			_nband := nband;
			_pixtype := pixeltype;
		END IF;

		-- get properties
		_pixwidth := @extschema@.ST_PixelWidth(_rast);
		_pixheight := @extschema@.ST_PixelHeight(_rast);
		SELECT width, height INTO _width, _height FROM @extschema@.ST_Metadata(_rast);

		RETURN @extschema@.ST_MapAlgebra(
			ARRAY[ROW(_rast, _nband)]::rastbandarg[],
			' @extschema@._ST_tpi4ma(double precision[][][], integer[][], text[])'::regprocedure,
			_pixtype,
			_extenttype, _customextent,
			1, 1);
	END;
	$$ LANGUAGE 'plpgsql' IMMUTABLE PARALLEL SAFE;

CREATE OR REPLACE FUNCTION st_tpi(
	rast raster, nband integer DEFAULT 1,
	pixeltype text DEFAULT '32BF', interpolate_nodata boolean DEFAULT FALSE
)
	RETURNS RASTER
	AS $$ SELECT @extschema@.ST_tpi($1, $2, NULL::@extschema@.raster, $3, $4) $$
	LANGUAGE 'sql' IMMUTABLE PARALLEL SAFE;

-----------------------------------------------------------------------
-- ST_Roughness
-----------------------------------------------------------------------

CREATE OR REPLACE FUNCTION _st_roughness4ma(value double precision[][][], pos integer[][], VARIADIC userargs text[] DEFAULT NULL)
	RETURNS double precision
	AS $$
	DECLARE
		x integer;
		y integer;
		z integer;

		minimum double precision;
		maximum double precision;

		_value double precision[][][];
		ndims int;
	BEGIN

		ndims := array_ndims(value);
		-- add a third dimension if 2-dimension
		IF ndims = 2 THEN
			_value := @extschema@._ST_convertarray4ma(value);
		ELSEIF ndims != 3 THEN
			RAISE EXCEPTION 'First parameter of function must be a 3-dimension array';
		ELSE
			_value := value;
		END IF;

		-- only use the first raster passed to this function
		IF array_length(_value, 1) > 1 THEN
			RAISE NOTICE 'Only using the values from the first raster';
		END IF;
		z := array_lower(_value, 1);

		IF (
			array_lower(_value, 2) != 1 OR array_upper(_value, 2) != 3 OR
			array_lower(_value, 3) != 1 OR array_upper(_value, 3) != 3
		) THEN
			RAISE EXCEPTION 'First parameter of function must be a 1x3x3 array with each of the lower bounds starting from 1';
		END IF;

		-- check that center pixel isn't NODATA
		IF _value[z][2][2] IS NULL THEN
			RETURN NULL;
		-- substitute center pixel for any neighbor pixels that are NODATA
		ELSE
			FOR y IN 1..3 LOOP
				FOR x IN 1..3 LOOP
					IF _value[z][y][x] IS NULL THEN
						_value[z][y][x] = _value[z][2][2];
					END IF;
				END LOOP;
			END LOOP;
		END IF;

		minimum := _value[z][1][1];
		maximum := _value[z][1][1];

		FOR Y IN 1..3 LOOP
		    FOR X IN 1..3 LOOP
		    	 IF _value[z][y][x] < minimum THEN
			    minimum := _value[z][y][x];
			 ELSIF _value[z][y][x] > maximum THEN
			    maximum := _value[z][y][x];
			 END IF;
		    END LOOP;
		END LOOP;

		RETURN maximum - minimum;
	END;
	$$ LANGUAGE 'plpgsql' IMMUTABLE PARALLEL SAFE;

CREATE OR REPLACE FUNCTION st_roughness(
	rast raster, nband integer,
	customextent raster,
	pixeltype text DEFAULT '32BF', interpolate_nodata boolean DEFAULT FALSE
)
	RETURNS raster
	AS $$
	DECLARE
		_rast @extschema@.raster;
		_nband integer;
		_pixtype text;
		_pixwidth double precision;
		_pixheight double precision;
		_width integer;
		_height integer;
		_customextent @extschema@.raster;
		_extenttype text;
	BEGIN
		_customextent := customextent;
		IF _customextent IS NULL THEN
			_extenttype := 'FIRST';
		ELSE
			_extenttype := 'CUSTOM';
		END IF;

		IF interpolate_nodata IS TRUE THEN
			_rast := @extschema@.ST_MapAlgebra(
				ARRAY[ROW(rast, nband)]::rastbandarg[],
				'@extschema@.st_invdistweight4ma(double precision[][][], integer[][], text[])'::regprocedure,
				pixeltype,
				'FIRST', NULL,
				1, 1
			);
			_nband := 1;
			_pixtype := NULL;
		ELSE
			_rast := rast;
			_nband := nband;
			_pixtype := pixeltype;
		END IF;

		RETURN @extschema@.ST_MapAlgebra(
			ARRAY[ROW(_rast, _nband)]::rastbandarg[],
			' @extschema@._ST_roughness4ma(double precision[][][], integer[][], text[])'::regprocedure,
			_pixtype,
			_extenttype, _customextent,
			1, 1);
	END;
	$$ LANGUAGE 'plpgsql' IMMUTABLE PARALLEL SAFE;

CREATE OR REPLACE FUNCTION ST_roughness(
	rast raster, nband integer DEFAULT 1,
	pixeltype text DEFAULT '32BF', interpolate_nodata boolean DEFAULT FALSE
)
	RETURNS RASTER
	AS $$ SELECT @extschema@.ST_roughness($1, $2, NULL::@extschema@.raster, $3, $4) $$
	LANGUAGE 'sql' IMMUTABLE PARALLEL SAFE;

-----------------------------------------------------------------------
-- ST_TRI
-----------------------------------------------------------------------

CREATE OR REPLACE FUNCTION _st_tri4ma(value double precision[][][], pos integer[][], VARIADIC userargs text[] DEFAULT NULL)
	RETURNS double precision
	AS $$
	DECLARE
		x integer;
		y integer;
		z integer;

		Z1 double precision;
		Z2 double precision;
		Z3 double precision;
		Z4 double precision;
		Z5 double precision;
		Z6 double precision;
		Z7 double precision;
		Z8 double precision;
		Z9 double precision;

		tri double precision;
		_value double precision[][][];
		ndims int;
	BEGIN
		ndims := array_ndims(value);
		-- add a third dimension if 2-dimension
		IF ndims = 2 THEN
			_value := @extschema@._ST_convertarray4ma(value);
		ELSEIF ndims != 3 THEN
			RAISE EXCEPTION 'First parameter of function must be a 3-dimension array';
		ELSE
			_value := value;
		END IF;

		-- only use the first raster passed to this function
		IF array_length(_value, 1) > 1 THEN
			RAISE NOTICE 'Only using the values from the first raster';
		END IF;
		z := array_lower(_value, 1);

		IF (
			array_lower(_value, 2) != 1 OR array_upper(_value, 2) != 3 OR
			array_lower(_value, 3) != 1 OR array_upper(_value, 3) != 3
		) THEN
			RAISE EXCEPTION 'First parameter of function must be a 1x3x3 array with each of the lower bounds starting from 1';
		END IF;

		-- check that center pixel isn't NODATA
		IF _value[z][2][2] IS NULL THEN
			RETURN NULL;
		-- substitute center pixel for any neighbor pixels that are NODATA
		ELSE
			FOR y IN 1..3 LOOP
				FOR x IN 1..3 LOOP
					IF _value[z][y][x] IS NULL THEN
						_value[z][y][x] = _value[z][2][2];
					END IF;
				END LOOP;
			END LOOP;
		END IF;

		-------------------------------------------------
		--|   Z1= Z(-1,1) |  Z2= Z(0,1)	| Z3= Z(1,1)  |--
		-------------------------------------------------
		--|   Z4= Z(-1,0) |  Z5= Z(0,0) | Z6= Z(1,0)  |--
		-------------------------------------------------
		--|   Z7= Z(-1,-1)|  Z8= Z(0,-1)|  Z9= Z(1,-1)|--
		-------------------------------------------------

		-- _scale width and height units / z units to make z units equal to height width units
		Z1 := _value[z][1][1];
		Z2 := _value[z][2][1];
		Z3 := _value[z][3][1];
		Z4 := _value[z][1][2];
		Z5 := _value[z][2][2];
		Z6 := _value[z][3][2];
		Z7 := _value[z][1][3];
		Z8 := _value[z][2][3];
		Z9 := _value[z][3][3];

		tri := ( abs(Z1 - Z5 ) + abs( Z2 - Z5 ) + abs( Z3 - Z5 ) + abs( Z4 - Z5 ) + abs( Z6 - Z5 ) + abs( Z7 - Z5 ) + abs( Z8 - Z5 ) + abs ( Z9 - Z5 )) / 8;

		return tri;
	END;
	$$ LANGUAGE 'plpgsql' IMMUTABLE PARALLEL SAFE;

CREATE OR REPLACE FUNCTION st_tri(
	rast raster, nband integer,
	customextent raster,
	pixeltype text DEFAULT '32BF',	interpolate_nodata boolean DEFAULT FALSE
)
	RETURNS raster
	AS $$
	DECLARE
		_rast @extschema@.raster;
		_nband integer;
		_pixtype text;
		_pixwidth double precision;
		_pixheight double precision;
		_width integer;
		_height integer;
		_customextent @extschema@.raster;
		_extenttype text;
	BEGIN
		_customextent := customextent;
		IF _customextent IS NULL THEN
			_extenttype := 'FIRST';
		ELSE
			_extenttype := 'CUSTOM';
		END IF;

		IF interpolate_nodata IS TRUE THEN
			_rast := @extschema@.ST_MapAlgebra(
				ARRAY[ROW(rast, nband)]::rastbandarg[],
				'@extschema@.st_invdistweight4ma(double precision[][][], integer[][], text[])'::regprocedure,
				pixeltype,
				'FIRST', NULL,
				1, 1
			);
			_nband := 1;
			_pixtype := NULL;
		ELSE
			_rast := rast;
			_nband := nband;
			_pixtype := pixeltype;
		END IF;

		-- get properties
		_pixwidth := @extschema@.ST_PixelWidth(_rast);
		_pixheight := @extschema@.ST_PixelHeight(_rast);
		SELECT width, height INTO _width, _height FROM @extschema@.ST_Metadata(_rast);

		RETURN @extschema@.ST_MapAlgebra(
			ARRAY[ROW(_rast, _nband)]::rastbandarg[],
			' @extschema@._ST_tri4ma(double precision[][][], integer[][], text[])'::regprocedure,
			_pixtype,
			_extenttype, _customextent,
			1, 1);
	END;
	$$ LANGUAGE 'plpgsql' IMMUTABLE PARALLEL SAFE;

CREATE OR REPLACE FUNCTION st_tri(
	rast raster, nband integer DEFAULT 1,
	pixeltype text DEFAULT '32BF', interpolate_nodata boolean DEFAULT FALSE
)
	RETURNS RASTER
	AS $$ SELECT @extschema@.ST_tri($1, $2, NULL::@extschema@.raster, $3, $4) $$
	LANGUAGE 'sql' IMMUTABLE PARALLEL SAFE;

-----------------------------------------------------------------------
-- ST_Grayscale
-- Equation from algorithm section of https://www.mathworks.com/help/matlab/ref/rgb2gray.html
-----------------------------------------------------------------------

-- Availability: 2.5.0
CREATE OR REPLACE FUNCTION _st_grayscale4ma(value double precision[][][], pos integer[][], VARIADIC userargs text[] DEFAULT NULL)
	RETURNS double precision
	AS $$
	DECLARE
		ndims integer;
		_value double precision[][][];

		red double precision;
		green double precision;
		blue double precision;

		gray double precision;
	BEGIN

		ndims := array_ndims(value);
		-- add a third dimension if 2-dimension
		IF ndims = 2 THEN
			_value := @extschema@._ST_convertarray4ma(value);
		ELSEIF ndims != 3 THEN
			RAISE EXCEPTION 'First parameter of function must be a 3-dimension array';
		ELSE
			_value := value;
		END IF;

		red := _value[1][1][1];
		green := _value[2][1][1];
		blue := _value[3][1][1];

		gray = round(0.2989 * red + 0.5870 * green + 0.1140 * blue);
		RETURN gray;

	END;
	$$ LANGUAGE 'plpgsql' IMMUTABLE PARALLEL SAFE;

-- Availability: 2.5.0
CREATE OR REPLACE FUNCTION st_grayscale(
	rastbandargset rastbandarg[],
	extenttype text DEFAULT 'INTERSECTION'
)
	RETURNS RASTER
	AS $$
	DECLARE

		_NBANDS integer DEFAULT 3;
		_NODATA integer DEFAULT 255;
		_PIXTYPE text DEFAULT '8BUI';

		_set rastbandarg[];

		nrast integer;
		idx integer;
		rast @extschema@.raster;
		nband integer;

		stats summarystats;
		nodata double precision;
		nodataval integer;
		reclassexpr text;

	BEGIN

		-- check for three rastbandarg
		nrast := array_length(rastbandargset, 1);
		IF nrast < _NBANDS THEN
			RAISE EXCEPTION '''rastbandargset'' must have three bands for red, green and blue';
		ELSIF nrast > _NBANDS THEN
			RAISE WARNING 'Only the first three elements of ''rastbandargset'' will be used';
			_set := rastbandargset[1:3];
		ELSE
			_set := rastbandargset;
		END IF;

		FOR idx IN 1.._NBANDS LOOP

			rast := _set[idx].rast;
			nband := _set[idx].nband;

			-- check that each raster has the specified band
			IF @extschema@.ST_HasNoBand(rast, nband) THEN

				RAISE EXCEPTION 'Band at index ''%'' not found for raster ''%''', nband, idx;

			-- check that each band is 8BUI. if not, reclassify to 8BUI
			ELSIF @extschema@.ST_BandPixelType(rast, nband) != _PIXTYPE THEN

				stats := @extschema@.ST_SummaryStats(rast, nband);
				nodata := @extschema@.ST_BandNoDataValue(rast, nband);

				IF nodata IS NOT NULL THEN
					nodataval := _NODATA;
					reclassexpr := concat(
						concat('[', nodata , '-', nodata, ']:', _NODATA, '-', _NODATA, ','),
						concat('[', stats.min , '-', stats.max , ']:0-', _NODATA - 1)
					);
				ELSE
					nodataval := NULL;
					reclassexpr := concat('[', stats.min , '-', stats.max , ']:0-', _NODATA);
				END IF;

				_set[idx] := ROW(
					@extschema@.ST_Reclass(
						rast,
						ROW(nband, reclassexpr, _PIXTYPE, nodataval)::reclassarg
					),
					nband
				)::rastbandarg;

			END IF;

		END LOOP;

		-- call map algebra with _st_grayscale4ma
		RETURN @extschema@.ST_MapAlgebra(
			_set,
			'@extschema@._ST_Grayscale4MA(double precision[][][], integer[][], text[])'::regprocedure,
			'8BUI',
			extenttype
		);

	END;
	$$ LANGUAGE 'plpgsql' IMMUTABLE PARALLEL SAFE;

-- Availability: 2.5.0
CREATE OR REPLACE FUNCTION st_grayscale(
	rast raster,
 	redband integer DEFAULT 1,
 	greenband integer DEFAULT 2,
 	blueband integer DEFAULT 3,
	extenttype text DEFAULT 'INTERSECTION'
)
	RETURNS RASTER
	AS $$
	DECLARE
	BEGIN

		RETURN @extschema@.ST_Grayscale(
			ARRAY[
				ROW(rast, redband)::rastbandarg,
				ROW(rast, greenband)::rastbandarg,
				ROW(rast, blueband)::rastbandarg
			]::rastbandarg[],
			extenttype
		);

	END;
	$$ LANGUAGE 'plpgsql' IMMUTABLE PARALLEL SAFE;

-----------------------------------------------------------------------
-- Get information about the raster
-----------------------------------------------------------------------
CREATE OR REPLACE FUNCTION st_isempty(rast raster)
    RETURNS boolean
    AS 'MODULE_PATHNAME', 'RASTER_isEmpty'
    LANGUAGE 'c' IMMUTABLE STRICT PARALLEL SAFE;

CREATE OR REPLACE FUNCTION st_hasnoband(rast raster, nband int DEFAULT 1)
    RETURNS boolean
    AS 'MODULE_PATHNAME', 'RASTER_hasNoBand'
    LANGUAGE 'c' IMMUTABLE STRICT PARALLEL SAFE;

-----------------------------------------------------------------------
-- Raster Band Accessors
-----------------------------------------------------------------------

CREATE OR REPLACE FUNCTION st_bandnodatavalue(rast raster, band integer DEFAULT 1)
    RETURNS double precision
    AS 'MODULE_PATHNAME','RASTER_getBandNoDataValue'
    LANGUAGE 'c' IMMUTABLE STRICT PARALLEL SAFE;

CREATE OR REPLACE FUNCTION st_bandisnodata(rast raster, band integer DEFAULT 1, forceChecking boolean DEFAULT FALSE)
    RETURNS boolean
    AS 'MODULE_PATHNAME', 'RASTER_bandIsNoData'
    LANGUAGE 'c' IMMUTABLE STRICT PARALLEL SAFE;

CREATE OR REPLACE FUNCTION st_bandisnodata(rast raster, forceChecking boolean)
    RETURNS boolean
    AS $$ SELECT @extschema@.ST_bandisnodata($1, 1, $2) $$
    LANGUAGE 'sql' IMMUTABLE STRICT PARALLEL SAFE;

CREATE OR REPLACE FUNCTION st_bandpath(rast raster, band integer DEFAULT 1)
    RETURNS text
    AS 'MODULE_PATHNAME','RASTER_getBandPath'
    LANGUAGE 'c' IMMUTABLE STRICT PARALLEL SAFE;

CREATE OR REPLACE FUNCTION ST_BandPixelType(rast raster, band integer DEFAULT 1)
    RETURNS text
    AS 'MODULE_PATHNAME','RASTER_getBandPixelTypeName'
    LANGUAGE 'c' IMMUTABLE STRICT PARALLEL SAFE;

-- Changed: 3.1.2
CREATE OR REPLACE FUNCTION ST_BandMetaData(
	rast raster,
	band int[])
	RETURNS TABLE(
		bandnum int,
		pixeltype text,
		nodatavalue double precision,
		isoutdb boolean,
		path text,
		outdbbandnum integer,
		filesize bigint,
		filetimestamp bigint
	)
	AS 'MODULE_PATHNAME','RASTER_bandmetadata'
	LANGUAGE 'c' IMMUTABLE STRICT PARALLEL SAFE;

-- Changed: 3.1.2
CREATE OR REPLACE FUNCTION ST_BandMetaData(
	rast raster,
	band int DEFAULT 1)
	RETURNS TABLE (
		pixeltype text,
		nodatavalue double precision,
		isoutdb boolean,
		path text,
		outdbbandnum integer,
		filesize bigint,
		filetimestamp bigint
	)
	AS $$ SELECT pixeltype, nodatavalue, isoutdb, path, outdbbandnum, filesize, filetimestamp FROM @extschema@.ST_BandMetaData($1, ARRAY[$2]::int[]) LIMIT 1 $$
	LANGUAGE 'sql' IMMUTABLE STRICT PARALLEL SAFE;


-- Availability: 2.5.0
CREATE OR REPLACE FUNCTION ST_BandFileSize(rast raster, band integer DEFAULT 1)
    RETURNS bigint
    AS 'MODULE_PATHNAME','RASTER_getBandFileSize'
    LANGUAGE 'c' IMMUTABLE STRICT PARALLEL SAFE;


-- Availability: 2.5.0
CREATE OR REPLACE FUNCTION St_BandFileTimestamp(rast raster, band integer DEFAULT 1)
    RETURNS bigint
    AS 'MODULE_PATHNAME','RASTER_getBandFileTimestamp'
    LANGUAGE 'c' IMMUTABLE STRICT PARALLEL SAFE;

-----------------------------------------------------------------------
-- Raster Pixel Accessors
-----------------------------------------------------------------------

CREATE OR REPLACE FUNCTION st_value(rast raster, band integer, x integer, y integer, exclude_nodata_value boolean DEFAULT TRUE)
    RETURNS float8
    AS 'MODULE_PATHNAME','RASTER_getPixelValue'
    LANGUAGE 'c' IMMUTABLE STRICT PARALLEL SAFE;

<<<<<<< HEAD
=======
CREATE OR REPLACE FUNCTION st_value(rast raster, x integer, y integer, exclude_nodata_value boolean DEFAULT TRUE)
    RETURNS float8
    AS $$ SELECT st_value($1, 1, $2, $3, $4) $$
    LANGUAGE 'sql' IMMUTABLE STRICT PARALLEL SAFE;

-- Changed: 3.2.0 added resample arg
>>>>>>> 7ba7eb4c
CREATE OR REPLACE FUNCTION st_value(rast raster, band integer, pt geometry, exclude_nodata_value boolean DEFAULT TRUE, resample text DEFAULT 'nearest')
	RETURNS float8
	AS 'MODULE_PATHNAME', 'RASTER_getPixelValueResample'
	LANGUAGE 'c' IMMUTABLE STRICT PARALLEL SAFE;

CREATE OR REPLACE FUNCTION st_value(rast raster, x integer, y integer, exclude_nodata_value boolean DEFAULT TRUE)
    RETURNS float8
    AS $$ SELECT st_value($1, 1::integer, $2, $3, $4) $$
    LANGUAGE 'sql' IMMUTABLE STRICT PARALLEL SAFE;

CREATE OR REPLACE FUNCTION st_value(rast raster, pt geometry, exclude_nodata_value boolean DEFAULT TRUE)
    RETURNS float8
    AS $$ SELECT @extschema@.ST_value($1, 1::integer, $2, $3, 'nearest'::text) $$
    LANGUAGE 'sql' IMMUTABLE STRICT PARALLEL SAFE;

-- Availability: 3.2.0 added resample arg
CREATE OR REPLACE FUNCTION st_setz(rast raster, geom geometry, resample text DEFAULT 'nearest', band integer default 1)
	RETURNS geometry
	AS 'MODULE_PATHNAME', 'RASTER_getGeometryValues'
	LANGUAGE 'c' IMMUTABLE STRICT PARALLEL SAFE;

-- Availability: 3.2.0 added resample arg
CREATE OR REPLACE FUNCTION st_setm(rast raster, geom geometry, resample text DEFAULT 'nearest', band integer default 1)
	RETURNS geometry
	AS 'MODULE_PATHNAME', 'RASTER_getGeometryValues'
	LANGUAGE 'c' IMMUTABLE STRICT PARALLEL SAFE;

-----------------------------------------------------------------------
-- ST_PixelOfValue()
-----------------------------------------------------------------------

CREATE OR REPLACE FUNCTION st_pixelofvalue(
	rast raster,
	nband integer,
	search double precision[],
	exclude_nodata_value boolean DEFAULT TRUE
	)
	RETURNS
	TABLE(
		val double precision,
		x integer,
		y integer
	)
	AS 'MODULE_PATHNAME', 'RASTER_pixelOfValue'
	LANGUAGE 'c' IMMUTABLE STRICT PARALLEL SAFE;

-- Changed: 3.1.2
CREATE OR REPLACE FUNCTION ST_PixelofValue(
	rast raster,
	search double precision[],
	exclude_nodata_value boolean DEFAULT TRUE
	)
	RETURNS TABLE (
		val double precision,
		x integer,
		y integer
	)
	AS $$ SELECT val, x, y FROM @extschema@.ST_PixelOfValue($1, 1, $2, $3) $$
	LANGUAGE 'sql' IMMUTABLE STRICT PARALLEL SAFE;

-- Changed: 3.1.2
CREATE OR REPLACE FUNCTION st_pixelofvalue(
	rast raster,
	nband integer,
	search double precision,
	exclude_nodata_value boolean DEFAULT TRUE
	)
	RETURNS TABLE (
		x integer,
		y integer
	)
	AS $$ SELECT x, y FROM @extschema@.ST_PixelofValue($1, $2, ARRAY[$3], $4) $$
	LANGUAGE 'sql' IMMUTABLE STRICT PARALLEL SAFE;

-- Changed: 3.1.2
CREATE OR REPLACE FUNCTION st_pixelofvalue(
	rast raster,
	search double precision,
	exclude_nodata_value boolean DEFAULT TRUE
	)
	RETURNS TABLE (
		x integer,
		y integer
	)
	AS $$ SELECT x, y FROM @extschema@.ST_PixelOfValue($1, 1, ARRAY[$2], $3) $$
	LANGUAGE 'sql' IMMUTABLE STRICT PARALLEL SAFE;

-----------------------------------------------------------------------
-- Raster Accessors ST_Georeference()
-----------------------------------------------------------------------

CREATE OR REPLACE FUNCTION st_georeference(rast raster, format text DEFAULT 'GDAL')
    RETURNS text AS
    $$
    DECLARE
				scale_x numeric;
				scale_y numeric;
				skew_x numeric;
				skew_y numeric;
				ul_x numeric;
				ul_y numeric;

        result text;
    BEGIN
			SELECT scalex::numeric, scaley::numeric, skewx::numeric, skewy::numeric, upperleftx::numeric, upperlefty::numeric
				INTO scale_x, scale_y, skew_x, skew_y, ul_x, ul_y FROM @extschema@.ST_Metadata(rast);

						-- scale x
            result := trunc(scale_x, 10) || E'\n';

						-- skew y
            result := result || trunc(skew_y, 10) || E'\n';

						-- skew x
            result := result || trunc(skew_x, 10) || E'\n';

						-- scale y
            result := result || trunc(scale_y, 10) || E'\n';

        IF format = 'ESRI' THEN
						-- upper left x
            result := result || trunc((ul_x + scale_x * 0.5), 10) || E'\n';

						-- upper left y
            result = result || trunc((ul_y + scale_y * 0.5), 10) || E'\n';
        ELSE -- IF format = 'GDAL' THEN
						-- upper left x
            result := result || trunc(ul_x, 10) || E'\n';

						-- upper left y
            result := result || trunc(ul_y, 10) || E'\n';
        END IF;

        RETURN result;
    END;
    $$
    LANGUAGE 'plpgsql' IMMUTABLE STRICT PARALLEL SAFE; -- WITH (isstrict);

-----------------------------------------------------------------------
-- Raster Editors
-----------------------------------------------------------------------

CREATE OR REPLACE FUNCTION st_setscale(rast raster, scale float8)
    RETURNS raster
    AS 'MODULE_PATHNAME','RASTER_setScale'
    LANGUAGE 'c' IMMUTABLE STRICT PARALLEL SAFE;

CREATE OR REPLACE FUNCTION st_setscale(rast raster, scalex float8, scaley float8)
    RETURNS raster
    AS 'MODULE_PATHNAME','RASTER_setScaleXY'
    LANGUAGE 'c' IMMUTABLE STRICT PARALLEL SAFE;

CREATE OR REPLACE FUNCTION st_setskew(rast raster, skew float8)
    RETURNS raster
    AS 'MODULE_PATHNAME','RASTER_setSkew'
    LANGUAGE 'c' IMMUTABLE STRICT PARALLEL SAFE;

CREATE OR REPLACE FUNCTION st_setskew(rast raster, skewx float8, skewy float8)
    RETURNS raster
    AS 'MODULE_PATHNAME','RASTER_setSkewXY'
    LANGUAGE 'c' IMMUTABLE STRICT PARALLEL SAFE;

CREATE OR REPLACE FUNCTION st_setsrid(rast raster, srid integer)
    RETURNS raster
    AS 'MODULE_PATHNAME','RASTER_setSRID'
    LANGUAGE 'c' IMMUTABLE STRICT PARALLEL SAFE;

CREATE OR REPLACE FUNCTION st_setupperleft(rast raster, upperleftx float8, upperlefty float8)
    RETURNS raster
    AS 'MODULE_PATHNAME','RASTER_setUpperLeftXY'
    LANGUAGE 'c' IMMUTABLE STRICT PARALLEL SAFE;

CREATE OR REPLACE FUNCTION st_setrotation(rast raster, rotation float8)
    RETURNS raster
    AS 'MODULE_PATHNAME','RASTER_setRotation'
    LANGUAGE 'c' IMMUTABLE STRICT PARALLEL SAFE;

CREATE OR REPLACE FUNCTION st_setgeotransform(rast raster,
    imag double precision,
    jmag double precision,
    theta_i double precision,
    theta_ij double precision,
    xoffset double precision,
    yoffset double precision)
    RETURNS raster
    AS 'MODULE_PATHNAME','RASTER_setGeotransform'
    LANGUAGE 'c' IMMUTABLE PARALLEL SAFE;

-----------------------------------------------------------------------
-- Raster Editors ST_SetGeoreference()
-----------------------------------------------------------------------
CREATE OR REPLACE FUNCTION st_setgeoreference(rast raster, georef text, format text DEFAULT 'GDAL')
    RETURNS raster AS
    $$
    DECLARE
        params text[];
        rastout @extschema@.raster;
    BEGIN
        IF rast IS NULL THEN
            RAISE WARNING 'Cannot set georeferencing on a null raster in st_setgeoreference.';
            RETURN rastout;
        END IF;

        SELECT regexp_matches(georef,
            E'(-?\\d+(?:\\.\\d+)?)\\s(-?\\d+(?:\\.\\d+)?)\\s(-?\\d+(?:\\.\\d+)?)\\s' ||
            E'(-?\\d+(?:\\.\\d+)?)\\s(-?\\d+(?:\\.\\d+)?)\\s(-?\\d+(?:\\.\\d+)?)') INTO params;

        IF NOT FOUND THEN
            RAISE EXCEPTION 'st_setgeoreference requires a string with 6 floating point values.';
        END IF;

        IF format = 'ESRI' THEN
            -- params array is now:
            -- {scalex, skewy, skewx, scaley, upperleftx, upperlefty}
            rastout := @extschema@.ST_setscale(rast, params[1]::float8, params[4]::float8);
            rastout := @extschema@.ST_setskew(rastout, params[3]::float8, params[2]::float8);
            rastout := @extschema@.ST_setupperleft(rastout,
                                   params[5]::float8 - (params[1]::float8 * 0.5),
                                   params[6]::float8 - (params[4]::float8 * 0.5));
        ELSE
            IF format != 'GDAL' THEN
                RAISE WARNING 'Format ''%'' is not recognized, defaulting to GDAL format.', format;
            END IF;
            -- params array is now:
            -- {scalex, skewy, skewx, scaley, upperleftx, upperlefty}

            rastout := @extschema@.ST_setscale(rast, params[1]::float8, params[4]::float8);
            rastout := @extschema@.ST_setskew( rastout, params[3]::float8, params[2]::float8);
            rastout := @extschema@.ST_setupperleft(rastout, params[5]::float8, params[6]::float8);
        END IF;
        RETURN rastout;
    END;
    $$
    LANGUAGE 'plpgsql' IMMUTABLE STRICT PARALLEL SAFE; -- WITH (isstrict);

CREATE OR REPLACE FUNCTION st_setgeoreference(
	rast raster,
	upperleftx double precision, upperlefty double precision,
	scalex double precision, scaley double precision,
	skewx double precision, skewy double precision
)
	RETURNS raster
	AS $$ SELECT @extschema@.ST_setgeoreference($1, array_to_string(ARRAY[$4, $7, $6, $5, $2, $3], ' ')) $$
	LANGUAGE 'sql' IMMUTABLE STRICT PARALLEL SAFE;

-----------------------------------------------------------------------
-- ST_Tile(raster)
-----------------------------------------------------------------------

CREATE OR REPLACE FUNCTION _st_tile(
	rast raster,
	width integer, height integer,
	nband integer[] DEFAULT NULL,
	padwithnodata boolean DEFAULT FALSE, nodataval double precision DEFAULT NULL
)
	RETURNS SETOF raster
	AS 'MODULE_PATHNAME','RASTER_tile'
	LANGUAGE 'c' IMMUTABLE PARALLEL SAFE;

CREATE OR REPLACE FUNCTION st_tile(
	rast raster, nband integer[],
	width integer, height integer,
	padwithnodata boolean DEFAULT FALSE, nodataval double precision DEFAULT NULL
)
	RETURNS SETOF raster
	AS $$ SELECT @extschema@._ST_tile($1, $3, $4, $2, $5, $6) $$
	LANGUAGE 'sql' IMMUTABLE PARALLEL SAFE;

CREATE OR REPLACE FUNCTION st_tile(
	rast raster, nband integer,
	width integer, height integer,
	padwithnodata boolean DEFAULT FALSE, nodataval double precision DEFAULT NULL
)
	RETURNS SETOF raster
	AS $$ SELECT @extschema@._ST_tile($1, $3, $4, ARRAY[$2]::integer[], $5, $6) $$
	LANGUAGE 'sql' IMMUTABLE PARALLEL SAFE;

CREATE OR REPLACE FUNCTION st_tile(
	rast raster,
	width integer, height integer,
	padwithnodata boolean DEFAULT FALSE, nodataval double precision DEFAULT NULL
)
	RETURNS SETOF raster
	AS $$ SELECT @extschema@._ST_tile($1, $2, $3, NULL::integer[], $4, $5) $$
	LANGUAGE 'sql' IMMUTABLE PARALLEL SAFE;

-----------------------------------------------------------------------
-- Raster Band Editors
-----------------------------------------------------------------------

-- This function can not be STRICT, because nodatavalue can be NULL indicating that no nodata value should be set
CREATE OR REPLACE FUNCTION st_setbandnodatavalue(rast raster, band integer, nodatavalue float8, forceChecking boolean DEFAULT FALSE)
    RETURNS raster
    AS 'MODULE_PATHNAME','RASTER_setBandNoDataValue'
    LANGUAGE 'c' IMMUTABLE PARALLEL SAFE;

-- This function can not be STRICT, because nodatavalue can be NULL indicating that no nodata value should be set
CREATE OR REPLACE FUNCTION st_setbandnodatavalue(rast raster, nodatavalue float8)
    RETURNS raster
    AS $$ SELECT @extschema@.ST_setbandnodatavalue($1, 1, $2, FALSE) $$
    LANGUAGE 'sql';

CREATE OR REPLACE FUNCTION st_setbandisnodata(rast raster, band integer DEFAULT 1)
    RETURNS raster
    AS 'MODULE_PATHNAME', 'RASTER_setBandIsNoData'
    LANGUAGE 'c' IMMUTABLE STRICT PARALLEL SAFE;

-- This function can not be STRICT, because outdbpath can be NULL
CREATE OR REPLACE FUNCTION st_setbandpath(rast raster, band integer, outdbpath text, outdbindex integer, force boolean DEFAULT FALSE)
    RETURNS raster
    AS 'MODULE_PATHNAME', 'RASTER_setBandPath'
    LANGUAGE 'c' IMMUTABLE PARALLEL SAFE;

CREATE OR REPLACE FUNCTION st_setbandindex(rast raster, band integer, outdbindex integer, force boolean DEFAULT FALSE)
    RETURNS raster
		AS $$ SELECT @extschema@.ST_SetBandPath($1, $2, NULL, $3, $4) $$
    LANGUAGE 'sql' IMMUTABLE STRICT PARALLEL SAFE;

-----------------------------------------------------------------------
-- Raster Pixel Editors
-----------------------------------------------------------------------

-----------------------------------------------------------------------
-- ST_SetValues (set one or more pixels to a one or more values)
-----------------------------------------------------------------------
CREATE OR REPLACE FUNCTION _ST_SetValues(
	rast raster, nband integer,
	x integer, y integer,
	newvalueset double precision[][],
	noset boolean[][] DEFAULT NULL,
	hasnosetvalue boolean DEFAULT FALSE,
	nosetvalue double precision DEFAULT NULL,
	keepnodata boolean DEFAULT FALSE
)
	RETURNS raster
	AS 'MODULE_PATHNAME', 'RASTER_setPixelValuesArray'
	LANGUAGE 'c' IMMUTABLE PARALLEL SAFE;

CREATE OR REPLACE FUNCTION ST_SetValues(
	rast raster, nband integer,
	x integer, y integer,
	newvalueset double precision[][],
	noset boolean[][] DEFAULT NULL,
	keepnodata boolean DEFAULT FALSE
)
	RETURNS raster
	AS $$ SELECT @extschema@._ST_setvalues($1, $2, $3, $4, $5, $6, FALSE, NULL, $7) $$
	LANGUAGE 'sql' IMMUTABLE PARALLEL SAFE;

CREATE OR REPLACE FUNCTION ST_SetValues(
	rast raster, nband integer,
	x integer, y integer,
	newvalueset double precision[][],
	nosetvalue double precision,
	keepnodata boolean DEFAULT FALSE
)
	RETURNS raster
	AS $$ SELECT @extschema@._ST_setvalues($1, $2, $3, $4, $5, NULL, TRUE, $6, $7) $$
	LANGUAGE 'sql' IMMUTABLE PARALLEL SAFE;

-- cannot be STRICT as newvalue can be NULL
CREATE OR REPLACE FUNCTION ST_SetValues(
	rast raster, nband integer,
	x integer, y integer,
	width integer, height integer,
	newvalue double precision,
	keepnodata boolean DEFAULT FALSE
)
	RETURNS raster AS
	$$
	BEGIN
		IF width <= 0 OR height <= 0 THEN
			RAISE EXCEPTION 'Values for width and height must be greater than zero';
			RETURN NULL;
		END IF;
		RETURN @extschema@._ST_setvalues($1, $2, $3, $4, array_fill($7, ARRAY[$6, $5]::int[]), NULL, FALSE, NULL, $8);
	END;
	$$
	LANGUAGE 'plpgsql' IMMUTABLE PARALLEL SAFE;

-- cannot be STRICT as newvalue can be NULL
CREATE OR REPLACE FUNCTION ST_SetValues(
	rast raster,
	x integer, y integer,
	width integer, height integer,
	newvalue double precision,
	keepnodata boolean DEFAULT FALSE
)
	RETURNS raster AS
	$$
	BEGIN
		IF width <= 0 OR height <= 0 THEN
			RAISE EXCEPTION 'Values for width and height must be greater than zero';
			RETURN NULL;
		END IF;
		RETURN @extschema@._ST_setvalues($1, 1, $2, $3, array_fill($6, ARRAY[$5, $4]::int[]), NULL, FALSE, NULL, $7);
	END;
	$$
	LANGUAGE 'plpgsql' IMMUTABLE PARALLEL SAFE;

-- cannot be STRICT as newvalue can be NULL
CREATE OR REPLACE FUNCTION ST_SetValues(
	rast raster, nband integer,
	geomvalset geomval[],
	keepnodata boolean DEFAULT FALSE
)
	RETURNS raster
	AS 'MODULE_PATHNAME', 'RASTER_setPixelValuesGeomval'
	LANGUAGE 'c' IMMUTABLE PARALLEL SAFE;

-----------------------------------------------------------------------
-- ST_SetValue (set one or more pixels to a single value)
-----------------------------------------------------------------------

-- This function can not be STRICT, because newvalue can be NULL for nodata
CREATE OR REPLACE FUNCTION ST_SetValue(rast raster, band integer, x integer, y integer, newvalue float8)
    RETURNS raster
    AS 'MODULE_PATHNAME','RASTER_setPixelValue'
    LANGUAGE 'c' IMMUTABLE PARALLEL SAFE;

-- This function can not be STRICT, because newvalue can be NULL for nodata
CREATE OR REPLACE FUNCTION ST_SetValue(rast raster, x integer, y integer, newvalue float8)
    RETURNS raster
    AS $$ SELECT @extschema@.ST_SetValue($1, 1, $2, $3, $4) $$
    LANGUAGE 'sql';

-- cannot be STRICT as newvalue can be NULL
CREATE OR REPLACE FUNCTION ST_SetValue(
	rast raster, nband integer,
	geom geometry, newvalue double precision
)
	RETURNS raster
	AS $$ SELECT @extschema@.ST_setvalues($1, $2, ARRAY[ROW($3, $4)]::geomval[], FALSE) $$
	LANGUAGE 'sql' IMMUTABLE PARALLEL SAFE;

-- cannot be STRICT as newvalue can be NULL
CREATE OR REPLACE FUNCTION ST_SetValue(
	rast raster,
	geom geometry, newvalue double precision
)
	RETURNS raster
	AS $$ SELECT @extschema@.ST_setvalues($1, 1, ARRAY[ROW($2, $3)]::geomval[], FALSE) $$
	LANGUAGE 'sql' IMMUTABLE PARALLEL SAFE;

-----------------------------------------------------------------------
-- Raster Processing Functions
-----------------------------------------------------------------------

-----------------------------------------------------------------------
-- ST_DumpAsPolygons
-----------------------------------------------------------------------
CREATE OR REPLACE FUNCTION st_dumpaspolygons(rast raster, band integer DEFAULT 1, exclude_nodata_value boolean DEFAULT TRUE)
	RETURNS SETOF geomval
	AS 'MODULE_PATHNAME','RASTER_dumpAsPolygons'
	LANGUAGE 'c' IMMUTABLE STRICT PARALLEL SAFE;

-----------------------------------------------------------------------
-- ST_DumpValues
-----------------------------------------------------------------------
-- Changed: 3.1.2
CREATE OR REPLACE FUNCTION st_dumpvalues(
	rast raster, nband integer[] DEFAULT NULL, exclude_nodata_value boolean DEFAULT TRUE
	)
	RETURNS TABLE(nband integer, valarray double precision[][])
	AS 'MODULE_PATHNAME','RASTER_dumpValues'
	LANGUAGE 'c' IMMUTABLE PARALLEL SAFE;

CREATE OR REPLACE FUNCTION st_dumpvalues(rast raster, nband integer, exclude_nodata_value boolean DEFAULT TRUE)
	RETURNS double precision[][]
	AS $$ SELECT valarray FROM @extschema@.ST_dumpvalues($1, ARRAY[$2]::integer[], $3) $$
	LANGUAGE 'sql' IMMUTABLE STRICT PARALLEL SAFE;

-----------------------------------------------------------------------
-- ST_Polygon
-----------------------------------------------------------------------
CREATE OR REPLACE FUNCTION st_polygon(rast raster, band integer DEFAULT 1)
	RETURNS geometry
	AS 'MODULE_PATHNAME','RASTER_getPolygon'
	LANGUAGE 'c' IMMUTABLE STRICT PARALLEL SAFE;

-----------------------------------------------------------------------
-- ST_PixelAsPolygons
-- Return all the pixels of a raster as a geom, val, x, y record
-- Should be called like this:
-- SELECT (gv).geom, (gv).val FROM (SELECT ST_PixelAsPolygons(rast) gv FROM mytable) foo
-----------------------------------------------------------------------
-- Changed: 3.1.2
CREATE OR REPLACE FUNCTION _st_pixelaspolygons(
	rast raster,
	band integer DEFAULT 1,
	columnx integer DEFAULT NULL,
	rowy integer DEFAULT NULL,
	exclude_nodata_value boolean DEFAULT TRUE
	)
	RETURNS TABLE(
		geom geometry,
		val double precision,
		x integer,
		y integer
	)
	AS 'MODULE_PATHNAME', 'RASTER_getPixelPolygons'
	LANGUAGE 'c' IMMUTABLE PARALLEL SAFE;

-- Changed: 3.1.2
CREATE OR REPLACE FUNCTION st_pixelaspolygons(
	rast raster,
	band integer DEFAULT 1,
	exclude_nodata_value boolean DEFAULT TRUE
	)
	RETURNS TABLE (
		geom geometry,
		val double precision,
		x int,
		y int
	)
	AS $$ SELECT geom, val, x, y FROM @extschema@._ST_pixelaspolygons($1, $2, NULL, NULL, $3) $$
	LANGUAGE 'sql' IMMUTABLE STRICT PARALLEL SAFE;

-----------------------------------------------------------------------
-- ST_PixelAsPolygon
-----------------------------------------------------------------------

CREATE OR REPLACE FUNCTION st_pixelaspolygon(rast raster, x integer, y integer)
	RETURNS geometry
	AS $$ SELECT geom FROM @extschema@._ST_pixelaspolygons($1, NULL, $2, $3) $$
	LANGUAGE 'sql' IMMUTABLE STRICT PARALLEL SAFE;

-----------------------------------------------------------------------
-- ST_PixelAsPoints
-----------------------------------------------------------------------
-- Changed: 3.1.2
CREATE OR REPLACE FUNCTION st_pixelaspoints(
	rast raster,
	band integer DEFAULT 1,
	exclude_nodata_value boolean DEFAULT TRUE
	)
	RETURNS TABLE (
		geom geometry,
		val double precision,
		x int,
		y int
	)
	AS $$ SELECT @extschema@.ST_PointN(  @extschema@.ST_ExteriorRing(geom), 1), val, x, y FROM @extschema@._ST_pixelaspolygons($1, $2, NULL, NULL, $3) $$
	LANGUAGE 'sql' IMMUTABLE STRICT PARALLEL SAFE;

-----------------------------------------------------------------------
-- ST_PixelAsPoint
-----------------------------------------------------------------------

CREATE OR REPLACE FUNCTION st_pixelaspoint(rast raster, x integer, y integer)
	RETURNS geometry
	AS $$ SELECT ST_PointN(ST_ExteriorRing(geom), 1) FROM @extschema@._ST_pixelaspolygons($1, NULL, $2, $3) $$
	LANGUAGE 'sql' IMMUTABLE STRICT PARALLEL SAFE;

-----------------------------------------------------------------------
-- ST_PixelAsCentroids
-----------------------------------------------------------------------
-- Changed: 3.1.2
CREATE OR REPLACE FUNCTION st_pixelascentroids(
	rast raster,
	band integer DEFAULT 1,
	exclude_nodata_value boolean DEFAULT TRUE)
	RETURNS TABLE (
		geom geometry,
		val double precision,
		x int,
		y int
	)
	AS $$ SELECT @extschema@.ST_Centroid(geom), val, x, y FROM @extschema@._ST_pixelaspolygons($1, $2, NULL, NULL, $3) $$
	LANGUAGE 'sql' IMMUTABLE STRICT PARALLEL SAFE;

-----------------------------------------------------------------------
-- ST_PixelAsCentroid
-----------------------------------------------------------------------

CREATE OR REPLACE FUNCTION st_pixelascentroid(rast raster, x integer, y integer)
	RETURNS geometry
	AS $$ SELECT @extschema@.ST_Centroid(geom) FROM @extschema@._ST_pixelaspolygons($1, NULL, $2, $3) $$
	LANGUAGE 'sql' IMMUTABLE STRICT PARALLEL SAFE;

-----------------------------------------------------------------------
-- Raster Utility Functions
-----------------------------------------------------------------------

-----------------------------------------------------------------------
-- ST_WorldToRasterCoord
-----------------------------------------------------------------------

CREATE OR REPLACE FUNCTION _st_worldtorastercoord(
	rast raster,
	longitude double precision DEFAULT NULL, latitude double precision DEFAULT NULL,
	OUT columnx integer,
	OUT rowy integer)
	RETURNS record
	AS 'MODULE_PATHNAME', 'RASTER_worldToRasterCoord'
	LANGUAGE 'c' IMMUTABLE PARALLEL SAFE;

---------------------------------------------------------------------------------
-- ST_WorldToRasterCoord(rast raster, longitude float8, latitude float8)
-- Returns the pixel column and row covering the provided X and Y world
-- coordinates.
-- This function works even if the world coordinates are outside the raster extent.
---------------------------------------------------------------------------------
CREATE OR REPLACE FUNCTION st_worldtorastercoord(
	rast raster,
	longitude double precision, latitude double precision,
	OUT columnx integer,
	OUT rowy integer)
	RETURNS record
	AS $$ SELECT columnx, rowy FROM @extschema@._ST_worldtorastercoord($1, $2, $3) $$
	LANGUAGE 'sql' IMMUTABLE STRICT PARALLEL SAFE;

---------------------------------------------------------------------------------
-- ST_WorldToRasterCoordX(rast raster, pt geometry)
-- Returns the pixel column and row covering the provided point geometry.
-- This function works even if the point is outside the raster extent.
---------------------------------------------------------------------------------
CREATE OR REPLACE FUNCTION st_worldtorastercoord(
	rast raster, pt geometry,
	OUT columnx integer,
	OUT rowy integer)
	RETURNS record AS
	$$
	DECLARE
		rx integer;
		ry integer;
	BEGIN
		IF @extschema@.ST_geometrytype(pt) != 'ST_Point' THEN
			RAISE EXCEPTION 'Attempting to compute raster coordinate with a non-point geometry';
		END IF;
		IF @extschema@.ST_SRID(rast) != @extschema@.ST_SRID(pt) THEN
			RAISE EXCEPTION 'Raster and geometry do not have the same SRID';
		END IF;

		SELECT rc.columnx AS x, rc.rowy AS y INTO columnx, rowy FROM @extschema@._ST_worldtorastercoord($1, @extschema@.ST_x(pt), @extschema@.ST_y(pt)) AS rc;
		RETURN;
	END;
	$$
	LANGUAGE 'plpgsql' IMMUTABLE STRICT PARALLEL SAFE;

---------------------------------------------------------------------------------
-- ST_WorldToRasterCoordX(rast raster, xw float8, yw float8)
-- Returns the column number of the pixel covering the provided X and Y world
-- coordinates.
-- This function works even if the world coordinates are outside the raster extent.
---------------------------------------------------------------------------------
CREATE OR REPLACE FUNCTION st_worldtorastercoordx(rast raster, xw float8, yw float8)
	RETURNS int
	AS $$ SELECT columnx FROM @extschema@._ST_worldtorastercoord($1, $2, $3) $$
	LANGUAGE 'sql' IMMUTABLE STRICT PARALLEL SAFE;

---------------------------------------------------------------------------------
-- ST_WorldToRasterCoordX(rast raster, xw float8)
-- Returns the column number of the pixels covering the provided world X coordinate
-- for a non-rotated raster.
-- This function works even if the world coordinate is outside the raster extent.
-- This function returns an error if the raster is rotated. In this case you must
-- also provide a Y.
---------------------------------------------------------------------------------
CREATE OR REPLACE FUNCTION st_worldtorastercoordx(rast raster, xw float8)
	RETURNS int
	AS $$ SELECT columnx FROM @extschema@._ST_worldtorastercoord($1, $2, NULL) $$
	LANGUAGE 'sql' IMMUTABLE STRICT PARALLEL SAFE;

---------------------------------------------------------------------------------
-- ST_WorldToRasterCoordX(rast raster, pt geometry)
-- Returns the column number of the pixel covering the provided point geometry.
-- This function works even if the point is outside the raster extent.
---------------------------------------------------------------------------------
CREATE OR REPLACE FUNCTION st_worldtorastercoordx(rast raster, pt geometry)
	RETURNS int AS
	$$
	DECLARE
		xr integer;
	BEGIN
		IF ( @extschema@.ST_geometrytype(pt) != 'ST_Point' ) THEN
			RAISE EXCEPTION 'Attempting to compute raster coordinate with a non-point geometry';
		END IF;
		IF @extschema@.ST_SRID(rast) != @extschema@.ST_SRID(pt) THEN
			RAISE EXCEPTION 'Raster and geometry do not have the same SRID';
		END IF;
		SELECT columnx INTO xr FROM @extschema@._ST_worldtorastercoord($1, @extschema@.ST_x(pt), @extschema@.ST_y(pt));
		RETURN xr;
	END;
	$$
	LANGUAGE 'plpgsql' IMMUTABLE STRICT PARALLEL SAFE;

---------------------------------------------------------------------------------
-- ST_WorldToRasterCoordY(rast raster, xw float8, yw float8)
-- Returns the row number of the pixel covering the provided X and Y world
-- coordinates.
-- This function works even if the world coordinates are outside the raster extent.
---------------------------------------------------------------------------------
CREATE OR REPLACE FUNCTION st_worldtorastercoordy(rast raster, xw float8, yw float8)
	RETURNS int
	AS $$ SELECT rowy FROM @extschema@._ST_worldtorastercoord($1, $2, $3) $$
	LANGUAGE 'sql' IMMUTABLE STRICT PARALLEL SAFE;

---------------------------------------------------------------------------------
-- ST_WorldToRasterCoordY(rast raster, yw float8)
-- Returns the row number of the pixels covering the provided world Y coordinate
-- for a non-rotated raster.
-- This function works even if the world coordinate is outside the raster extent.
-- This function returns an error if the raster is rotated. In this case you must
-- also provide an X.
---------------------------------------------------------------------------------
CREATE OR REPLACE FUNCTION st_worldtorastercoordy(rast raster, yw float8)
	RETURNS int
	AS $$ SELECT rowy FROM @extschema@._ST_worldtorastercoord($1, NULL, $2) $$
	LANGUAGE 'sql' IMMUTABLE STRICT PARALLEL SAFE;

---------------------------------------------------------------------------------
-- ST_WorldToRasterCoordY(rast raster, pt geometry)
-- Returns the row number of the pixel covering the provided point geometry.
-- This function works even if the point is outside the raster extent.
---------------------------------------------------------------------------------
CREATE OR REPLACE FUNCTION st_worldtorastercoordy(rast raster, pt geometry)
	RETURNS int AS
	$$
	DECLARE
		yr integer;
	BEGIN
		IF ( st_geometrytype(pt) != 'ST_Point' ) THEN
			RAISE EXCEPTION 'Attempting to compute raster coordinate with a non-point geometry';
		END IF;
		IF ST_SRID(rast) != ST_SRID(pt) THEN
			RAISE EXCEPTION 'Raster and geometry do not have the same SRID';
		END IF;
		SELECT rowy INTO yr FROM @extschema@._ST_worldtorastercoord($1, st_x(pt), st_y(pt));
		RETURN yr;
	END;
	$$
	LANGUAGE 'plpgsql' IMMUTABLE STRICT PARALLEL SAFE;

---------------------------------------------------------------------------------
-- ST_RasterToWorldCoord
---------------------------------------------------------------------------------
CREATE OR REPLACE FUNCTION _st_rastertoworldcoord(
	rast raster,
	columnx integer DEFAULT NULL, rowy integer DEFAULT NULL,
	OUT longitude double precision,
	OUT latitude double precision
	) RETURNS record
	AS 'MODULE_PATHNAME', 'RASTER_rasterToWorldCoord'
	LANGUAGE 'c' IMMUTABLE PARALLEL SAFE;

---------------------------------------------------------------------------------
-- ST_RasterToWorldCoordX(rast raster, xr int, yr int)
-- Returns the longitude and latitude of the upper left corner of the pixel
-- located at the provided pixel column and row.
-- This function works even if the provided raster column and row are beyond or
-- below the raster width and height.
---------------------------------------------------------------------------------
-- Changed: 3.1.2
CREATE OR REPLACE FUNCTION st_rastertoworldcoord(
	rast raster,
	columnx integer, rowy integer,
	OUT	longitude double precision,
	OUT latitude double precision
	) RETURNS record
	AS $$ SELECT longitude, latitude FROM @extschema@._ST_rastertoworldcoord($1, $2, $3) $$
	LANGUAGE 'sql' IMMUTABLE STRICT PARALLEL SAFE;

---------------------------------------------------------------------------------
-- ST_RasterToWorldCoordX(rast raster, xr int, yr int)
-- Returns the X world coordinate of the upper left corner of the pixel located at
-- the provided column and row numbers.
-- This function works even if the provided raster column and row are beyond or
-- below the raster width and height.
---------------------------------------------------------------------------------
CREATE OR REPLACE FUNCTION st_rastertoworldcoordx(rast raster, xr int, yr int)
	RETURNS float8
	AS $$ SELECT longitude FROM @extschema@._ST_rastertoworldcoord($1, $2, $3) $$
	LANGUAGE 'sql' IMMUTABLE STRICT PARALLEL SAFE;

---------------------------------------------------------------------------------
-- ST_RasterToWorldCoordX(rast raster, xr int)
-- Returns the X world coordinate of the upper left corner of the pixel located at
-- the provided column number for a non-rotated raster.
-- This function works even if the provided raster column is beyond or below the
-- raster width.
-- This function returns an error if the raster is rotated. In this case you must
-- also provide a Y.
---------------------------------------------------------------------------------
CREATE OR REPLACE FUNCTION st_rastertoworldcoordx(rast raster, xr int)
	RETURNS float8
	AS $$ SELECT longitude FROM @extschema@._ST_rastertoworldcoord($1, $2, NULL) $$
	LANGUAGE 'sql' IMMUTABLE STRICT PARALLEL SAFE;

---------------------------------------------------------------------------------
-- ST_RasterToWorldCoordY(rast raster, xr int, yr int)
-- Returns the Y world coordinate of the upper left corner of the pixel located at
-- the provided column and row numbers.
-- This function works even if the provided raster column and row are beyond or
-- below the raster width and height.
---------------------------------------------------------------------------------
CREATE OR REPLACE FUNCTION st_rastertoworldcoordy(rast raster, xr int, yr int)
	RETURNS float8
	AS $$ SELECT latitude FROM @extschema@._ST_rastertoworldcoord($1, $2, $3) $$
	LANGUAGE 'sql' IMMUTABLE STRICT PARALLEL SAFE;

---------------------------------------------------------------------------------
-- ST_RasterToWorldCoordY(rast raster, yr int)
-- Returns the Y world coordinate of the upper left corner of the pixel located at
-- the provided row number for a non-rotated raster.
-- This function works even if the provided raster row is beyond or below the
-- raster height.
-- This function returns an error if the raster is rotated. In this case you must
-- also provide an X.
---------------------------------------------------------------------------------
CREATE OR REPLACE FUNCTION st_rastertoworldcoordy(rast raster, yr int)
	RETURNS float8
	AS $$ SELECT latitude FROM @extschema@._ST_rastertoworldcoord($1, NULL, $2) $$
	LANGUAGE 'sql' IMMUTABLE STRICT PARALLEL SAFE;

-----------------------------------------------------------------------
-- ST_MinPossibleValue(pixeltype text)
-- Return the smallest value for a given pixeltyp.
-- Should be called like this:
-- SELECT ST_MinPossibleValue(ST_BandPixelType(rast, band))
-----------------------------------------------------------------------

CREATE OR REPLACE FUNCTION st_minpossiblevalue(pixeltype text)
	RETURNS double precision
	AS 'MODULE_PATHNAME', 'RASTER_minPossibleValue'
	LANGUAGE 'c' IMMUTABLE STRICT PARALLEL SAFE;

-----------------------------------------------------------------------
-- Raster Inputs
-----------------------------------------------------------------------

-- expects input to be WKB
CREATE OR REPLACE FUNCTION st_rastfromwkb(bytea)
    RETURNS raster
    AS 'MODULE_PATHNAME', 'RASTER_fromWKB'
    LANGUAGE 'c' IMMUTABLE STRICT PARALLEL SAFE;

-- expectes input to be Hex WKB
CREATE OR REPLACE FUNCTION st_rastfromhexwkb(text)
    RETURNS raster
    AS 'MODULE_PATHNAME', 'RASTER_fromHexWKB'
    LANGUAGE 'c' IMMUTABLE STRICT PARALLEL SAFE;

-----------------------------------------------------------------------
-- Raster Outputs
-----------------------------------------------------------------------

-- Availability: 2.5.0
-- expects output to be WKB
-- ST_AsWKB() is functionally identitical to bytea()
-- kept separate as bytea(raster) is for casting
CREATE OR REPLACE FUNCTION st_aswkb(raster, outasin boolean DEFAULT FALSE)
    RETURNS bytea
    AS 'MODULE_PATHNAME', 'RASTER_asWKB'
    LANGUAGE 'c' IMMUTABLE STRICT PARALLEL SAFE;

-- Changed: 2.5.0 change logic to use ST_AsWKB. Deprecate in 2.6.0
-- expects output to be WKB
CREATE OR REPLACE FUNCTION st_asbinary(raster, outasin boolean DEFAULT FALSE)
    RETURNS bytea
		AS $$ SELECT @extschema@.ST_AsWKB($1, $2) $$
    LANGUAGE 'sql' IMMUTABLE STRICT PARALLEL SAFE;

-- Availability: 2.5.0
-- expect output to be Hex WKB
CREATE OR REPLACE FUNCTION st_ashexwkb(raster, outasin boolean DEFAULT FALSE)
    RETURNS text
    AS 'MODULE_PATHNAME', 'RASTER_asHexWKB'
    LANGUAGE 'c' IMMUTABLE STRICT PARALLEL SAFE;

-- used to cast raster -> bytea
CREATE OR REPLACE FUNCTION bytea(raster)
    RETURNS bytea
    AS 'MODULE_PATHNAME', 'RASTER_to_bytea'
    LANGUAGE 'c' IMMUTABLE STRICT PARALLEL SAFE;

------------------------------------------------------------------------------
--  Casts
------------------------------------------------------------------------------

CREATE CAST (raster AS box3d)
    WITH FUNCTION box3d(raster) AS ASSIGNMENT;

CREATE CAST (raster AS geometry)
    WITH FUNCTION st_convexhull(raster) AS ASSIGNMENT;

CREATE CAST (raster AS bytea)
    WITH FUNCTION bytea(raster) AS ASSIGNMENT;

-------------------------------------------------------------------
-- HASH operators
-------------------------------------------------------------------

-- call PostgreSQL's hashvarlena() function
-- Availability: 2.1.0
CREATE OR REPLACE FUNCTION raster_hash(raster)
	RETURNS integer
	AS 'hashvarlena'
	LANGUAGE 'internal' IMMUTABLE STRICT PARALLEL SAFE;

-- use raster_hash() to compare
-- Availability: 2.1.0
CREATE OR REPLACE FUNCTION raster_eq(raster, raster)
	RETURNS bool
	AS $$ SELECT @extschema@.raster_hash($1) = @extschema@.raster_hash($2) $$
	LANGUAGE 'sql' IMMUTABLE STRICT PARALLEL SAFE;

-- Availability: 2.1.0
CREATE OPERATOR = (
	LEFTARG = raster, RIGHTARG = raster, PROCEDURE = raster_eq,
	COMMUTATOR = '=',
	RESTRICT = eqsel, JOIN = eqjoinsel
);

-- Availability: 2.1.0
CREATE OPERATOR CLASS hash_raster_ops
	DEFAULT FOR TYPE raster USING hash AS
	OPERATOR	1	= ,
	FUNCTION	1	raster_hash (raster);

------------------------------------------------------------------------------
--  GiST index OPERATOR support functions
------------------------------------------------------------------------------
-- raster/raster functions
CREATE OR REPLACE FUNCTION raster_overleft(raster, raster)
    RETURNS bool
    AS 'select $1::@extschema@.geometry &< $2::@extschema@.geometry'
    LANGUAGE 'sql' IMMUTABLE STRICT PARALLEL SAFE;

CREATE OR REPLACE FUNCTION raster_overright(raster, raster)
    RETURNS bool
    AS 'select $1::@extschema@.geometry &> $2::@extschema@.geometry'
    LANGUAGE 'sql' IMMUTABLE STRICT PARALLEL SAFE;

CREATE OR REPLACE FUNCTION raster_left(raster, raster)
    RETURNS bool
    AS 'select $1::@extschema@.geometry << $2::@extschema@.geometry'
    LANGUAGE 'sql' IMMUTABLE STRICT PARALLEL SAFE;

CREATE OR REPLACE FUNCTION raster_right(raster, raster)
    RETURNS bool
    AS 'select $1::@extschema@.geometry >> $2::@extschema@.geometry'
    LANGUAGE 'sql' IMMUTABLE STRICT PARALLEL SAFE;

CREATE OR REPLACE FUNCTION raster_overabove(raster, raster)
    RETURNS bool
    AS 'select $1::@extschema@.geometry |&> $2::@extschema@.geometry'
    LANGUAGE 'sql' IMMUTABLE STRICT PARALLEL SAFE;

CREATE OR REPLACE FUNCTION raster_overbelow(raster, raster)
    RETURNS bool
    AS 'select $1::@extschema@.geometry &<| $2::@extschema@.geometry'
    LANGUAGE 'sql' IMMUTABLE STRICT PARALLEL SAFE;

CREATE OR REPLACE FUNCTION raster_above(raster, raster)
    RETURNS bool
    AS 'select $1::@extschema@.geometry |>> $2::@extschema@.geometry'
    LANGUAGE 'sql' IMMUTABLE STRICT PARALLEL SAFE;

CREATE OR REPLACE FUNCTION raster_below(raster, raster)
    RETURNS bool
    AS 'select $1::@extschema@.geometry <<| $2::@extschema@.geometry'
    LANGUAGE 'sql' IMMUTABLE STRICT PARALLEL SAFE;

CREATE OR REPLACE FUNCTION raster_same(raster, raster)
    RETURNS bool
    AS 'select $1::@extschema@.geometry ~= $2::@extschema@.geometry'
    LANGUAGE 'sql' IMMUTABLE STRICT PARALLEL SAFE;

CREATE OR REPLACE FUNCTION raster_contained(raster, raster)
    RETURNS bool
    AS 'select $1::@extschema@.geometry OPERATOR(@extschema@.@) $2::@extschema@.geometry'
    LANGUAGE 'sql' IMMUTABLE STRICT PARALLEL SAFE;

CREATE OR REPLACE FUNCTION raster_contain(raster, raster)
    RETURNS bool
    AS 'select $1::@extschema@.geometry ~ $2::@extschema@.geometry'
    LANGUAGE 'sql' IMMUTABLE STRICT PARALLEL SAFE;

CREATE OR REPLACE FUNCTION raster_overlap(raster, raster)
    RETURNS bool
    AS 'select $1::@extschema@.geometry OPERATOR(@extschema@.&&) $2::@extschema@.geometry'
    LANGUAGE 'sql' IMMUTABLE STRICT PARALLEL SAFE;

-- raster/geometry functions

-- Availability: 2.0.0
CREATE OR REPLACE FUNCTION raster_geometry_contain(raster, geometry)
    RETURNS bool
    AS 'select $1::@extschema@.geometry ~ $2'
    LANGUAGE 'sql' IMMUTABLE STRICT PARALLEL SAFE;

-- Availability: 2.0.5
CREATE OR REPLACE FUNCTION raster_contained_by_geometry(raster, geometry)
    RETURNS bool
    AS 'select $1::@extschema@.geometry OPERATOR(@extschema@.@) $2'
    LANGUAGE 'sql' IMMUTABLE STRICT PARALLEL SAFE;

-- Availability: 2.0.0
CREATE OR REPLACE FUNCTION raster_geometry_overlap(raster, geometry)
    RETURNS bool
    AS 'select $1::@extschema@.geometry OPERATOR(@extschema@.&&) $2'
    LANGUAGE 'sql' IMMUTABLE STRICT PARALLEL SAFE;

-- geometry/raster functions

-- Availability: 2.0.0
CREATE OR REPLACE FUNCTION geometry_raster_contain(geometry, raster)
    RETURNS bool
    AS 'select $1 OPERATOR(@extschema@.~) $2::@extschema@.geometry'
    LANGUAGE 'sql' IMMUTABLE STRICT PARALLEL SAFE;

-- Availability: 2.0.5
CREATE OR REPLACE FUNCTION geometry_contained_by_raster(geometry, raster)
    RETURNS bool
    AS 'select $1 OPERATOR(@extschema@.@) $2::@extschema@.geometry'
    LANGUAGE 'sql' IMMUTABLE STRICT PARALLEL SAFE;

-- Availability: 2.0.0
CREATE OR REPLACE FUNCTION geometry_raster_overlap(geometry, raster)
    RETURNS bool
    AS 'select $1 OPERATOR(@extschema@.&&) $2::@extschema@.geometry'
    LANGUAGE 'sql' IMMUTABLE STRICT PARALLEL SAFE;

------------------------------------------------------------------------------
--  GiST index OPERATORs
------------------------------------------------------------------------------
-- raster/raster operators

-- Availability: 2.0.0
CREATE OPERATOR << (
    LEFTARG = raster, RIGHTARG = raster, PROCEDURE = raster_left,
    COMMUTATOR = '>>',
    RESTRICT = positionsel, JOIN = positionjoinsel
    );

-- Availability: 2.0.0
CREATE OPERATOR &< (
    LEFTARG = raster, RIGHTARG = raster, PROCEDURE = raster_overleft,
    COMMUTATOR = '&>',
    RESTRICT = positionsel, JOIN = positionjoinsel
    );

-- Availability: 2.0.0
CREATE OPERATOR <<| (
    LEFTARG = raster, RIGHTARG = raster, PROCEDURE = raster_below,
    COMMUTATOR = '|>>',
    RESTRICT = positionsel, JOIN = positionjoinsel
    );

-- Availability: 2.0.0
CREATE OPERATOR &<| (
    LEFTARG = raster, RIGHTARG = raster, PROCEDURE = raster_overbelow,
    COMMUTATOR = '|&>',
    RESTRICT = positionsel, JOIN = positionjoinsel
    );

-- Availability: 2.0.0
CREATE OPERATOR && (
    LEFTARG = raster, RIGHTARG = raster, PROCEDURE = raster_overlap,
    COMMUTATOR = '&&',
    RESTRICT = contsel, JOIN = contjoinsel
    );

-- Availability: 2.0.0
CREATE OPERATOR &> (
    LEFTARG = raster, RIGHTARG = raster, PROCEDURE = raster_overright,
    COMMUTATOR = '&<',
    RESTRICT = positionsel, JOIN = positionjoinsel
    );

-- Availability: 2.0.0
CREATE OPERATOR >> (
    LEFTARG = raster, RIGHTARG = raster, PROCEDURE = raster_right,
    COMMUTATOR = '<<',
    RESTRICT = positionsel, JOIN = positionjoinsel
    );

-- Availability: 2.0.0
CREATE OPERATOR |&> (
    LEFTARG = raster, RIGHTARG = raster, PROCEDURE = raster_overabove,
    COMMUTATOR = '&<|',
    RESTRICT = positionsel, JOIN = positionjoinsel
    );

-- Availability: 2.0.0
CREATE OPERATOR |>> (
    LEFTARG = raster, RIGHTARG = raster, PROCEDURE = raster_above,
    COMMUTATOR = '<<|',
    RESTRICT = positionsel, JOIN = positionjoinsel
    );

-- Availability: 2.0.0
CREATE OPERATOR ~= (
    LEFTARG = raster, RIGHTARG = raster, PROCEDURE = raster_same,
    COMMUTATOR = '~=',
    RESTRICT = eqsel, JOIN = eqjoinsel
    );

-- Availability: 2.0.0
CREATE OPERATOR @ (
    LEFTARG = raster, RIGHTARG = raster, PROCEDURE = raster_contained,
    COMMUTATOR = '~',
    RESTRICT = contsel, JOIN = contjoinsel
    );

-- Availability: 2.0.0
CREATE OPERATOR ~ (
    LEFTARG = raster, RIGHTARG = raster, PROCEDURE = raster_contain,
    COMMUTATOR = '@',
    RESTRICT = contsel, JOIN = contjoinsel
    );

-- raster/geometry operators

-- Availability: 2.0.0
-- NOTE: 2.1.2 removed the commutator spec but it was wrong
--       See http://trac.osgeo.org/postgis/ticket/3039
CREATE OPERATOR ~ (
    LEFTARG = raster, RIGHTARG = geometry, PROCEDURE = raster_geometry_contain,
    -- COMMUTATOR = '@', -- see http://trac.osgeo.org/postgis/ticket/2532
    RESTRICT = contsel, JOIN = contjoinsel
    );

-- Availability: 2.0.5
-- NOTE: was missing in 2.1.0 but was added in 2.1.1
CREATE OPERATOR @ (
    LEFTARG = raster, RIGHTARG = geometry, PROCEDURE = raster_contained_by_geometry,
    COMMUTATOR = '~',
    RESTRICT = contsel, JOIN = contjoinsel
    );

-- Availability: 2.0.0
CREATE OPERATOR && (
    LEFTARG = raster, RIGHTARG = geometry, PROCEDURE = raster_geometry_overlap,
    COMMUTATOR = '&&',
    RESTRICT = contsel, JOIN = contjoinsel
    );

-- geometry/raster operators

-- Availability: 2.0.0
-- NOTE: 2.1.2 removed the commutator spec but it was wrong
--       See http://trac.osgeo.org/postgis/ticket/3039
CREATE OPERATOR ~ (
    LEFTARG = geometry, RIGHTARG = raster, PROCEDURE = geometry_raster_contain,
    -- COMMUTATOR = '@', -- see http://trac.osgeo.org/postgis/ticket/2532
    RESTRICT = contsel, JOIN = contjoinsel
    );

-- Availability: 2.0.5
-- NOTE: was missing in 2.1.0 but was added in 2.1.1
CREATE OPERATOR @ (
    LEFTARG = geometry, RIGHTARG = raster, PROCEDURE = geometry_contained_by_raster,
    COMMUTATOR = '~',
    RESTRICT = contsel, JOIN = contjoinsel
    );

-- Availability: 2.0.0
CREATE OPERATOR && (
    LEFTARG = geometry, RIGHTARG = raster, PROCEDURE = geometry_raster_overlap,
    COMMUTATOR = '&&',
    RESTRICT = contsel, JOIN = contjoinsel
    );

-----------------------------------------------------------------------
-- Raster/Raster Spatial Relationship
-----------------------------------------------------------------------

-----------------------------------------------------------------------
-- ST_SameAlignment
-----------------------------------------------------------------------

CREATE OR REPLACE FUNCTION st_samealignment(rast1 raster, rast2 raster)
	RETURNS boolean
	AS 'MODULE_PATHNAME', 'RASTER_sameAlignment'
	LANGUAGE 'c' IMMUTABLE STRICT PARALLEL SAFE;

CREATE OR REPLACE FUNCTION st_samealignment(
	ulx1 double precision, uly1 double precision, scalex1 double precision, scaley1 double precision, skewx1 double precision, skewy1 double precision,
	ulx2 double precision, uly2 double precision, scalex2 double precision, scaley2 double precision, skewx2 double precision, skewy2 double precision
)
	RETURNS boolean
	AS $$ SELECT st_samealignment(st_makeemptyraster(1, 1, $1, $2, $3, $4, $5, $6), st_makeemptyraster(1, 1, $7, $8, $9, $10, $11, $12)) $$
	LANGUAGE 'sql' IMMUTABLE STRICT PARALLEL SAFE;

-- Availability: 2.1.0
CREATE TYPE agg_samealignment AS (
	refraster raster,
	aligned boolean
);

CREATE OR REPLACE FUNCTION _st_samealignment_transfn(agg agg_samealignment, rast raster)
	RETURNS agg_samealignment AS $$
	DECLARE
		m record;
		aligned boolean;
	BEGIN
		IF agg IS NULL THEN
			agg.refraster := NULL;
			agg.aligned := NULL;
		END IF;

		IF rast IS NULL THEN
			agg.aligned := NULL;
		ELSE
			IF agg.refraster IS NULL THEN
				m := ST_Metadata(rast);
				agg.refraster := ST_MakeEmptyRaster(1, 1, m.upperleftx, m.upperlefty, m.scalex, m.scaley, m.skewx, m.skewy, m.srid);
				agg.aligned := TRUE;
			ELSIF agg.aligned IS TRUE THEN
				agg.aligned := ST_SameAlignment(agg.refraster, rast);
			END IF;
		END IF;
		RETURN agg;
	END;
	$$ LANGUAGE 'plpgsql' IMMUTABLE PARALLEL SAFE;

CREATE OR REPLACE FUNCTION _ST_samealignment_finalfn(agg agg_samealignment)
	RETURNS boolean
	AS $$ SELECT $1.aligned $$
	LANGUAGE 'sql' IMMUTABLE STRICT PARALLEL SAFE;

-- Availability: 2.1.0
-- Changed: 2.4.0 marked parallel safe
CREATE AGGREGATE st_samealignment(raster) (
	SFUNC = _st_samealignment_transfn,
	STYPE = agg_samealignment,
	parallel = safe,
	FINALFUNC = _st_samealignment_finalfn
);

-----------------------------------------------------------------------
-- ST_NotSameAlignmentReason
-----------------------------------------------------------------------

CREATE OR REPLACE FUNCTION st_notsamealignmentreason(rast1 raster, rast2 raster)
	RETURNS text
	AS 'MODULE_PATHNAME', 'RASTER_notSameAlignmentReason'
	LANGUAGE 'c' IMMUTABLE STRICT PARALLEL SAFE;

-----------------------------------------------------------------------
-- ST_IsCoverageTile
-----------------------------------------------------------------------

CREATE OR REPLACE FUNCTION st_iscoveragetile(rast raster, coverage raster, tilewidth integer, tileheight integer)
	RETURNS boolean
	AS $$
	DECLARE
		_rastmeta record;
		_covmeta record;
		cr record;
		max integer[];
		tile integer[];
		edge integer[];
	BEGIN
		IF NOT ST_SameAlignment(rast, coverage) THEN
			RAISE NOTICE 'Raster and coverage are not aligned';
			RETURN FALSE;
		END IF;

		_rastmeta := ST_Metadata(rast);
		_covmeta := ST_Metadata(coverage);

		-- get coverage grid coordinates of upper-left of rast
		cr := ST_WorldToRasterCoord(coverage, _rastmeta.upperleftx, _rastmeta.upperlefty);

		-- rast is not part of coverage
		IF
			(cr.columnx < 1 OR cr.columnx > _covmeta.width) OR
			(cr.rowy < 1 OR cr.rowy > _covmeta.height)
		THEN
			RAISE NOTICE 'Raster is not in the coverage';
			RETURN FALSE;
		END IF;

		-- rast isn't on the coverage's grid
		IF
			((cr.columnx - 1) % tilewidth != 0) OR
			((cr.rowy - 1) % tileheight != 0)
		THEN
			RAISE NOTICE 'Raster is not aligned to tile grid of coverage';
			RETURN FALSE;
		END IF;

		-- max # of tiles on X and Y for coverage
		max[0] := ceil(_covmeta.width::double precision / tilewidth::double precision)::integer;
		max[1] := ceil(_covmeta.height::double precision / tileheight::double precision)::integer;

		-- tile # of rast in coverge
		tile[0] := (cr.columnx / tilewidth) + 1;
		tile[1] := (cr.rowy / tileheight) + 1;

		-- inner tile
		IF tile[0] < max[0] AND tile[1] < max[1] THEN
			IF
				(_rastmeta.width != tilewidth) OR
				(_rastmeta.height != tileheight)
			THEN
				RAISE NOTICE 'Raster width/height is invalid for interior tile of coverage';
				RETURN FALSE;
			ELSE
				RETURN TRUE;
			END IF;
		END IF;

		-- edge tile

		-- edge tile may have same size as inner tile
		IF
			(_rastmeta.width = tilewidth) AND
			(_rastmeta.height = tileheight)
		THEN
			RETURN TRUE;
		END IF;

		-- get edge tile width and height
		edge[0] := _covmeta.width - ((max[0] - 1) * tilewidth);
		edge[1] := _covmeta.height - ((max[1] - 1) * tileheight);

		-- edge tile not of expected tile size
		-- right and bottom
		IF tile[0] = max[0] AND tile[1] = max[1] THEN
			IF
				_rastmeta.width != edge[0] OR
				_rastmeta.height != edge[1]
			THEN
				RAISE NOTICE 'Raster width/height is invalid for right-most AND bottom-most tile of coverage';
				RETURN FALSE;
			END IF;
		ELSEIF tile[0] = max[0] THEN
			IF
				_rastmeta.width != edge[0] OR
				_rastmeta.height != tileheight
			THEN
				RAISE NOTICE 'Raster width/height is invalid for right-most tile of coverage';
				RETURN FALSE;
			END IF;
		ELSE
			IF
				_rastmeta.width != tilewidth OR
				_rastmeta.height != edge[1]
			THEN
				RAISE NOTICE 'Raster width/height is invalid for bottom-most tile of coverage';
				RETURN FALSE;
			END IF;
		END IF;

		RETURN TRUE;
	END;
	$$ LANGUAGE 'plpgsql' IMMUTABLE STRICT PARALLEL SAFE;

-----------------------------------------------------------------------
-- ST_Intersects(raster, raster)
-----------------------------------------------------------------------

CREATE OR REPLACE FUNCTION _st_intersects(rast1 raster, nband1 integer, rast2 raster, nband2 integer)
	RETURNS boolean
	AS 'MODULE_PATHNAME', 'RASTER_intersects'
	LANGUAGE 'c' IMMUTABLE STRICT PARALLEL SAFE
	COST 1000;

CREATE OR REPLACE FUNCTION st_intersects(rast1 raster, nband1 integer, rast2 raster, nband2 integer)
	RETURNS boolean
	AS $$ SELECT $1 OPERATOR(@extschema@.&&) $3 AND CASE WHEN $2 IS NULL OR $4 IS NULL THEN @extschema@._st_intersects(@extschema@.st_convexhull($1), @extschema@.st_convexhull($3)) ELSE @extschema@._st_intersects($1, $2, $3, $4) END $$
	LANGUAGE 'sql' IMMUTABLE PARALLEL SAFE
	COST 1000;

CREATE OR REPLACE FUNCTION st_intersects(rast1 raster, rast2 raster)
	RETURNS boolean
	AS $$ SELECT @extschema@.st_intersects($1, NULL::integer, $2, NULL::integer) $$
	LANGUAGE 'sql' IMMUTABLE PARALLEL SAFE
	COST 1000;

-----------------------------------------------------------------------
-- ST_Intersects(geometry, raster)
-----------------------------------------------------------------------

-- This function can not be STRICT
CREATE OR REPLACE FUNCTION _st_intersects(geom geometry, rast raster, nband integer DEFAULT NULL)
	RETURNS boolean AS $$
	DECLARE
		hasnodata boolean := TRUE;
		_geom @extschema@.geometry;
	BEGIN
		IF @extschema@.ST_SRID(rast) != @extschema@.ST_SRID(geom) THEN
			RAISE EXCEPTION 'Raster and geometry do not have the same SRID';
		END IF;

		_geom := @extschema@.ST_ConvexHull(rast);
		IF nband IS NOT NULL THEN
			SELECT CASE WHEN bmd.nodatavalue IS NULL THEN FALSE ELSE NULL END INTO hasnodata FROM @extschema@.ST_BandMetaData(rast, nband) AS bmd;
		END IF;

		IF @extschema@.ST_Intersects(geom, _geom) IS NOT TRUE THEN
			RETURN FALSE;
		ELSEIF nband IS NULL OR hasnodata IS FALSE THEN
			RETURN TRUE;
		END IF;

		SELECT @extschema@.ST_Buffer(@extschema@.ST_Collect(t.geom), 0) INTO _geom FROM @extschema@.ST_PixelAsPolygons(rast, nband) AS t;
		RETURN @extschema@.ST_Intersects(geom, _geom);
	END;
	$$ LANGUAGE 'plpgsql' IMMUTABLE PARALLEL SAFE
	COST 1000;

-- This function can not be STRICT
CREATE OR REPLACE FUNCTION st_intersects(geom geometry, rast raster, nband integer DEFAULT NULL)
	RETURNS boolean AS
	$$ SELECT $1 OPERATOR(@extschema@.&&) $2::@extschema@.geometry AND @extschema@._st_intersects($1, $2, $3); $$
	LANGUAGE 'sql' IMMUTABLE PARALLEL SAFE
	COST 1000;

-----------------------------------------------------------------------
-- ST_Intersects(raster, geometry)
-----------------------------------------------------------------------

CREATE OR REPLACE FUNCTION st_intersects(rast raster, geom geometry, nband integer DEFAULT NULL)
	RETURNS boolean
	AS $$ SELECT $1::@extschema@.geometry OPERATOR(@extschema@.&&) $2 AND @extschema@._st_intersects($2, $1, $3) $$
	LANGUAGE 'sql' IMMUTABLE PARALLEL SAFE
	COST 1000;

CREATE OR REPLACE FUNCTION st_intersects(rast raster, nband integer, geom geometry)
	RETURNS boolean
	AS $$ SELECT $1::@extschema@.geometry OPERATOR(@extschema@.&&) $3 AND @extschema@._st_intersects($3, $1, $2) $$
	LANGUAGE 'sql' IMMUTABLE PARALLEL SAFE
	COST 1000;

-----------------------------------------------------------------------
-- ST_Overlaps(raster, raster)
-----------------------------------------------------------------------

CREATE OR REPLACE FUNCTION _st_overlaps(rast1 raster, nband1 integer, rast2 raster, nband2 integer)
	RETURNS boolean
	AS 'MODULE_PATHNAME', 'RASTER_overlaps'
	LANGUAGE 'c' IMMUTABLE STRICT
	COST 1000;

CREATE OR REPLACE FUNCTION st_overlaps(rast1 raster, nband1 integer, rast2 raster, nband2 integer)
	RETURNS boolean
	AS $$ SELECT $1 OPERATOR(@extschema@.&&) $3 AND CASE WHEN $2 IS NULL OR $4 IS NULL THEN @extschema@._st_overlaps(@extschema@.st_convexhull($1), @extschema@.st_convexhull($3)) ELSE @extschema@._ST_overlaps($1, $2, $3, $4) END $$
	LANGUAGE 'sql' IMMUTABLE PARALLEL SAFE
	COST 1000;

CREATE OR REPLACE FUNCTION st_overlaps(rast1 raster, rast2 raster)
	RETURNS boolean
	AS $$ SELECT @extschema@.st_overlaps($1, NULL::integer, $2, NULL::integer) $$
	LANGUAGE 'sql' IMMUTABLE PARALLEL SAFE
	COST 1000;

-----------------------------------------------------------------------
-- ST_Touches(raster, raster)
-----------------------------------------------------------------------

CREATE OR REPLACE FUNCTION _st_touches(rast1 raster, nband1 integer, rast2 raster, nband2 integer)
	RETURNS boolean
	AS 'MODULE_PATHNAME', 'RASTER_touches'
	LANGUAGE 'c' IMMUTABLE STRICT PARALLEL SAFE
	COST 1000;

CREATE OR REPLACE FUNCTION st_touches(rast1 raster, nband1 integer, rast2 raster, nband2 integer)
	RETURNS boolean
	AS $$ SELECT $1 OPERATOR(@extschema@.&&) $3 AND CASE WHEN $2 IS NULL OR $4 IS NULL THEN @extschema@._st_touches(@extschema@.st_convexhull($1), @extschema@.st_convexhull($3)) ELSE @extschema@._st_touches($1, $2, $3, $4) END $$
	LANGUAGE 'sql' IMMUTABLE PARALLEL SAFE
	COST 1000;

CREATE OR REPLACE FUNCTION st_touches(rast1 raster, rast2 raster)
	RETURNS boolean
	AS $$ SELECT @extschema@.st_touches($1, NULL::integer, $2, NULL::integer) $$
	LANGUAGE 'sql' IMMUTABLE PARALLEL SAFE
	COST 1000;

-----------------------------------------------------------------------
-- ST_Contains(raster, raster)
-----------------------------------------------------------------------

CREATE OR REPLACE FUNCTION _st_contains(rast1 raster, nband1 integer, rast2 raster, nband2 integer)
	RETURNS boolean
	AS 'MODULE_PATHNAME', 'RASTER_contains'
	LANGUAGE 'c' IMMUTABLE STRICT
	COST 1000;

CREATE OR REPLACE FUNCTION st_contains(rast1 raster, nband1 integer, rast2 raster, nband2 integer)
	RETURNS boolean
	AS $$ SELECT $1 OPERATOR(@extschema@.&&) $3 AND CASE WHEN $2 IS NULL OR $4 IS NULL THEN @extschema@._st_contains(@extschema@.st_convexhull($1), @extschema@.st_convexhull($3)) ELSE @extschema@._st_contains($1, $2, $3, $4) END $$
	LANGUAGE 'sql' IMMUTABLE PARALLEL SAFE
	COST 1000;

CREATE OR REPLACE FUNCTION st_contains(rast1 raster, rast2 raster)
	RETURNS boolean
	AS $$ SELECT @extschema@.st_contains($1, NULL::integer, $2, NULL::integer) $$
	LANGUAGE 'sql' IMMUTABLE PARALLEL SAFE
	COST 1000;

-----------------------------------------------------------------------
-- ST_ContainsProperly(raster, raster)
-----------------------------------------------------------------------

CREATE OR REPLACE FUNCTION _st_containsproperly(rast1 raster, nband1 integer, rast2 raster, nband2 integer)
	RETURNS boolean
	AS 'MODULE_PATHNAME', 'RASTER_containsProperly'
	LANGUAGE 'c' IMMUTABLE STRICT PARALLEL SAFE
	COST 1000;

CREATE OR REPLACE FUNCTION st_containsproperly(rast1 raster, nband1 integer, rast2 raster, nband2 integer)
	RETURNS boolean
	AS $$ SELECT $1 OPERATOR(@extschema@.&&) $3 AND CASE WHEN $2 IS NULL OR $4 IS NULL THEN @extschema@._st_containsproperly(@extschema@.st_convexhull($1), @extschema@.st_convexhull($3)) ELSE @extschema@._st_containsproperly($1, $2, $3, $4) END $$
	LANGUAGE 'sql' IMMUTABLE PARALLEL SAFE
	COST 1000;

CREATE OR REPLACE FUNCTION st_containsproperly(rast1 raster, rast2 raster)
	RETURNS boolean
	AS $$ SELECT @extschema@.st_containsproperly($1, NULL::integer, $2, NULL::integer) $$
	LANGUAGE 'sql' IMMUTABLE PARALLEL SAFE
	COST 1000;

-----------------------------------------------------------------------
-- ST_Covers(raster, raster)
-----------------------------------------------------------------------

CREATE OR REPLACE FUNCTION _st_covers(rast1 raster, nband1 integer, rast2 raster, nband2 integer)
	RETURNS boolean
	AS 'MODULE_PATHNAME', 'RASTER_covers'
	LANGUAGE 'c' IMMUTABLE STRICT PARALLEL SAFE
	COST 1000;

CREATE OR REPLACE FUNCTION st_covers(rast1 raster, nband1 integer, rast2 raster, nband2 integer)
	RETURNS boolean
	AS $$ SELECT $1 OPERATOR(@extschema@.&&) $3 AND CASE WHEN $2 IS NULL OR $4 IS NULL THEN @extschema@._st_covers(@extschema@.st_convexhull($1), @extschema@.st_convexhull($3)) ELSE @extschema@._st_covers($1, $2, $3, $4) END $$
	LANGUAGE 'sql' IMMUTABLE PARALLEL SAFE
	COST 1000;

CREATE OR REPLACE FUNCTION st_covers(rast1 raster, rast2 raster)
	RETURNS boolean
	AS $$ SELECT @extschema@.st_covers($1, NULL::integer, $2, NULL::integer) $$
	LANGUAGE 'sql' IMMUTABLE PARALLEL SAFE
	COST 1000;

-----------------------------------------------------------------------
-- ST_CoveredBy(raster, raster)
-----------------------------------------------------------------------

CREATE OR REPLACE FUNCTION _st_coveredby(rast1 raster, nband1 integer, rast2 raster, nband2 integer)
	RETURNS boolean
	AS 'MODULE_PATHNAME', 'RASTER_coveredby'
	LANGUAGE 'c' IMMUTABLE STRICT PARALLEL SAFE
	COST 1000;

CREATE OR REPLACE FUNCTION st_coveredby(rast1 raster, nband1 integer, rast2 raster, nband2 integer)
	RETURNS boolean
	AS $$ SELECT $1 OPERATOR(@extschema@.&&) $3 AND CASE WHEN $2 IS NULL OR $4 IS NULL THEN @extschema@._st_coveredby(@extschema@.st_convexhull($1), @extschema@.st_convexhull($3)) ELSE @extschema@._st_coveredby($1, $2, $3, $4) END $$
	LANGUAGE 'sql' IMMUTABLE PARALLEL SAFE
	COST 1000;

CREATE OR REPLACE FUNCTION st_coveredby(rast1 raster, rast2 raster)
	RETURNS boolean
	AS $$ SELECT @extschema@.st_coveredby($1, NULL::integer, $2, NULL::integer) $$
	LANGUAGE 'sql' IMMUTABLE PARALLEL SAFE
	COST 1000;

-----------------------------------------------------------------------
-- ST_Within(raster, raster)
-----------------------------------------------------------------------

CREATE OR REPLACE FUNCTION _st_within(rast1 raster, nband1 integer, rast2 raster, nband2 integer)
	RETURNS boolean
	AS $$ SELECT @extschema@._st_contains($3, $4, $1, $2) $$
	LANGUAGE 'sql' IMMUTABLE PARALLEL SAFE
	COST 1000;

CREATE OR REPLACE FUNCTION st_within(rast1 raster, nband1 integer, rast2 raster, nband2 integer)
	RETURNS boolean
	AS $$ SELECT $1 OPERATOR(@extschema@.&&) $3 AND CASE WHEN $2 IS NULL OR $4 IS NULL THEN @extschema@._st_within(@extschema@.st_convexhull($1), @extschema@.st_convexhull($3)) ELSE @extschema@._st_contains($3, $4, $1, $2) END $$
	LANGUAGE 'sql' IMMUTABLE PARALLEL SAFE
	COST 1000;

CREATE OR REPLACE FUNCTION st_within(rast1 raster, rast2 raster)
	RETURNS boolean
	AS $$ SELECT @extschema@.st_within($1, NULL::integer, $2, NULL::integer) $$
	LANGUAGE 'sql' IMMUTABLE PARALLEL SAFE
	COST 1000;

-----------------------------------------------------------------------
-- ST_DWithin(raster, raster)
-----------------------------------------------------------------------

CREATE OR REPLACE FUNCTION _ST_DWithin(rast1 raster, nband1 integer, rast2 raster, nband2 integer, distance double precision)
	RETURNS boolean
	AS 'MODULE_PATHNAME', 'RASTER_dwithin'
	LANGUAGE 'c' IMMUTABLE STRICT PARALLEL SAFE
	COST 1000;

CREATE OR REPLACE FUNCTION ST_DWithin(rast1 raster, nband1 integer, rast2 raster, nband2 integer, distance double precision)
	RETURNS boolean
	AS $$ SELECT $1::@extschema@.geometry OPERATOR(@extschema@.&&) ST_Expand(ST_ConvexHull($3), $5) AND $3::geometry OPERATOR(@extschema@.&&) ST_Expand(ST_ConvexHull($1), $5) AND CASE WHEN $2 IS NULL OR $4 IS NULL THEN @extschema@._ST_dwithin(st_convexhull($1), st_convexhull($3), $5) ELSE @extschema@._ST_dwithin($1, $2, $3, $4, $5) END $$
	LANGUAGE 'sql' IMMUTABLE PARALLEL SAFE
	COST 1000;

CREATE OR REPLACE FUNCTION ST_DWithin(rast1 raster, rast2 raster, distance double precision)
	RETURNS boolean
	AS $$ SELECT @extschema@.st_dwithin($1, NULL::integer, $2, NULL::integer, $3) $$
	LANGUAGE 'sql' IMMUTABLE PARALLEL SAFE
	COST 1000;

-----------------------------------------------------------------------
-- ST_DFullyWithin(raster, raster)
-----------------------------------------------------------------------

CREATE OR REPLACE FUNCTION _ST_DFullyWithin(rast1 raster, nband1 integer, rast2 raster, nband2 integer, distance double precision)
	RETURNS boolean
	AS 'MODULE_PATHNAME', 'RASTER_dfullywithin'
	LANGUAGE 'c' IMMUTABLE STRICT PARALLEL SAFE
	COST 1000;

CREATE OR REPLACE FUNCTION ST_DFullyWithin(rast1 raster, nband1 integer, rast2 raster, nband2 integer, distance double precision)
	RETURNS boolean
	AS $$ SELECT $1::@extschema@.geometry OPERATOR(@extschema@.&&) @extschema@.ST_Expand(@extschema@.ST_ConvexHull($3), $5) AND $3::geometry OPERATOR(@extschema@.&&) @extschema@.ST_Expand(@extschema@.ST_ConvexHull($1), $5) AND CASE WHEN $2 IS NULL OR $4 IS NULL THEN @extschema@._ST_DFullyWithin(@extschema@.ST_ConvexHull($1), @extschema@.ST_Convexhull($3), $5) ELSE @extschema@._ST_DFullyWithin($1, $2, $3, $4, $5) END $$
	LANGUAGE 'sql' IMMUTABLE PARALLEL SAFE
	COST 1000;

CREATE OR REPLACE FUNCTION ST_DFullyWithin(rast1 raster, rast2 raster, distance double precision)
	RETURNS boolean
	AS $$ SELECT @extschema@.ST_DFullyWithin($1, NULL::integer, $2, NULL::integer, $3) $$
	LANGUAGE 'sql' IMMUTABLE PARALLEL SAFE
	COST 1000;

-----------------------------------------------------------------------
-- ST_Disjoint(raster, raster)
-----------------------------------------------------------------------

CREATE OR REPLACE FUNCTION st_disjoint(rast1 raster, nband1 integer, rast2 raster, nband2 integer)
	RETURNS boolean
	AS $$ SELECT CASE WHEN $2 IS NULL OR $4 IS NULL THEN @extschema@.ST_Disjoint(@extschema@.ST_ConvexHull($1), @extschema@.ST_ConvexHull($3)) ELSE NOT @extschema@._ST_intersects($1, $2, $3, $4) END $$
	LANGUAGE 'sql' IMMUTABLE PARALLEL SAFE
	COST 1000;

CREATE OR REPLACE FUNCTION ST_Disjoint(rast1 raster, rast2 raster)
	RETURNS boolean
	AS $$ SELECT @extschema@.ST_Disjoint($1, NULL::integer, $2, NULL::integer) $$
	LANGUAGE 'sql' IMMUTABLE PARALLEL SAFE
	COST 1000;

-----------------------------------------------------------------------
-- ST_Intersection(geometry, raster) in geometry-space
-- Changed: 3.0.3, fail fast on mismatch srid and schema qualify funcs
-----------------------------------------------------------------------
CREATE OR REPLACE FUNCTION ST_Intersection(geomin geometry, rast raster, band integer DEFAULT 1)
	RETURNS SETOF geomval AS $$
	DECLARE
		intersects boolean := FALSE; same_srid boolean := FALSE;
	BEGIN
		same_srid :=  (@extschema@.ST_SRID(geomin) = @extschema@.ST_SRID(rast));
		IF NOT same_srid THEN
			RAISE EXCEPTION 'SRIDS of geometry: % and raster: % are not the same',
				@extschema@.ST_SRID(geomin), @extschema@.ST_SRID(rast)
				USING HINT = 'Verify using ST_SRID function';
		END IF;
		intersects :=  @extschema@.ST_Intersects(geomin, rast, band);
		IF intersects THEN
			-- Return the intersections of the geometry with the vectorized parts of
			-- the raster and the values associated with those parts, if really their
			-- intersection is not empty.
			RETURN QUERY
				SELECT
					intgeom,
					val
				FROM (
					SELECT
						@extschema@.ST_Intersection((gv).geom, geomin) AS intgeom,
						(gv).val
					FROM @extschema@.ST_DumpAsPolygons(rast, band) gv
					WHERE @extschema@.ST_Intersects((gv).geom, geomin)
				) foo
				WHERE NOT @extschema@.ST_IsEmpty(intgeom);
		ELSE
			-- If the geometry does not intersect with the raster, return an empty
			-- geometry and a null value
			RETURN QUERY
				SELECT
					emptygeom,
					NULL::float8
				FROM ST_GeomCollFromText('GEOMETRYCOLLECTION EMPTY', ST_SRID($1)) emptygeom;
		END IF;
	END;
	$$
	LANGUAGE 'plpgsql' IMMUTABLE STRICT PARALLEL SAFE;

CREATE OR REPLACE FUNCTION st_intersection(rast raster, band integer, geomin geometry)
	RETURNS SETOF geomval AS
	$$ SELECT @extschema@.ST_Intersection($3, $1, $2) $$
	LANGUAGE 'sql' IMMUTABLE STRICT PARALLEL SAFE;

CREATE OR REPLACE FUNCTION ST_Intersection(rast raster, geomin geometry)
	RETURNS SETOF geomval AS
	$$ SELECT @extschema@.ST_Intersection($2, $1, 1) $$
	LANGUAGE 'sql' IMMUTABLE STRICT PARALLEL SAFE;

-----------------------------------------------------------------------
-- ST_Intersection(raster, raster)
-----------------------------------------------------------------------
CREATE OR REPLACE FUNCTION ST_Intersection(
	rast1 raster, band1 int,
	rast2 raster, band2 int,
	returnband text DEFAULT 'BOTH',
	nodataval double precision[] DEFAULT NULL
)
	RETURNS raster
	AS $$
	DECLARE
		rtn @extschema@.raster;
		_returnband text;
		newnodata1 float8;
		newnodata2 float8;
	BEGIN
		IF ST_SRID(rast1) != ST_SRID(rast2) THEN
			RAISE EXCEPTION 'The two rasters do not have the same SRID';
		END IF;

		newnodata1 := coalesce(nodataval[1], ST_BandNodataValue(rast1, band1), ST_MinPossibleValue(@extschema@.ST_BandPixelType(rast1, band1)));
		newnodata2 := coalesce(nodataval[2], ST_BandNodataValue(rast2, band2), ST_MinPossibleValue(@extschema@.ST_BandPixelType(rast2, band2)));

		_returnband := upper(returnband);

		rtn := NULL;
		CASE
			WHEN _returnband = 'BAND1' THEN
				rtn := @extschema@.ST_MapAlgebraExpr(rast1, band1, rast2, band2, '[rast1.val]', @extschema@.ST_BandPixelType(rast1, band1), 'INTERSECTION', newnodata1::text, newnodata1::text, newnodata1);
				rtn := @extschema@.ST_SetBandNodataValue(rtn, 1, newnodata1);
			WHEN _returnband = 'BAND2' THEN
				rtn := @extschema@.ST_MapAlgebraExpr(rast1, band1, rast2, band2, '[rast2.val]', @extschema@.ST_BandPixelType(rast2, band2), 'INTERSECTION', newnodata2::text, newnodata2::text, newnodata2);
				rtn := @extschema@.ST_SetBandNodataValue(rtn, 1, newnodata2);
			WHEN _returnband = 'BOTH' THEN
				rtn := @extschema@.ST_MapAlgebraExpr(rast1, band1, rast2, band2, '[rast1.val]', @extschema@.ST_BandPixelType(rast1, band1), 'INTERSECTION', newnodata1::text, newnodata1::text, newnodata1);
				rtn := ST_SetBandNodataValue(rtn, 1, newnodata1);
				rtn := ST_AddBand(rtn, ST_MapAlgebraExpr(rast1, band1, rast2, band2, '[rast2.val]', @extschema@.ST_BandPixelType(rast2, band2), 'INTERSECTION', newnodata2::text, newnodata2::text, newnodata2));
				rtn := ST_SetBandNodataValue(rtn, 2, newnodata2);
			ELSE
				RAISE EXCEPTION 'Unknown value provided for returnband: %', returnband;
				RETURN NULL;
		END CASE;

		RETURN rtn;
	END;
	$$ LANGUAGE 'plpgsql' STABLE PARALLEL SAFE;

CREATE OR REPLACE FUNCTION st_intersection(
	rast1 raster, band1 int,
	rast2 raster, band2 int,
	returnband text,
	nodataval double precision
)
	RETURNS raster AS
	$$ SELECT st_intersection($1, $2, $3, $4, $5, ARRAY[$6, $6]) $$
	LANGUAGE 'sql' IMMUTABLE PARALLEL SAFE;

CREATE OR REPLACE FUNCTION st_intersection(
	rast1 raster, band1 int,
	rast2 raster, band2 int,
	nodataval double precision[]
)
	RETURNS raster AS
	$$ SELECT st_intersection($1, $2, $3, $4, 'BOTH', $5) $$
	LANGUAGE 'sql' IMMUTABLE PARALLEL SAFE;

CREATE OR REPLACE FUNCTION st_intersection(
	rast1 raster, band1 int,
	rast2 raster, band2 int,
	nodataval double precision
)
	RETURNS raster AS
	$$ SELECT st_intersection($1, $2, $3, $4, 'BOTH', ARRAY[$5, $5]) $$
	LANGUAGE 'sql' IMMUTABLE PARALLEL SAFE;

-- Variants without band number
CREATE OR REPLACE FUNCTION st_intersection(
	rast1 raster,
	rast2 raster,
	returnband text DEFAULT 'BOTH',
	nodataval double precision[] DEFAULT NULL
)
	RETURNS raster AS
	$$ SELECT st_intersection($1, 1, $2, 1, $3, $4) $$
	LANGUAGE 'sql' IMMUTABLE PARALLEL SAFE;

CREATE OR REPLACE FUNCTION st_intersection(
	rast1 raster,
	rast2 raster,
	returnband text,
	nodataval double precision
)
	RETURNS raster AS
	$$ SELECT st_intersection($1, 1, $2, 1, $3, ARRAY[$4, $4]) $$
	LANGUAGE 'sql' IMMUTABLE PARALLEL SAFE;

CREATE OR REPLACE FUNCTION st_intersection(
	rast1 raster,
	rast2 raster,
	nodataval double precision[]
)
	RETURNS raster AS
	$$ SELECT st_intersection($1, 1, $2, 1, 'BOTH', $3) $$
	LANGUAGE 'sql' IMMUTABLE PARALLEL SAFE;

CREATE OR REPLACE FUNCTION st_intersection(
	rast1 raster,
	rast2 raster,
	nodataval double precision
)
	RETURNS raster AS
	$$ SELECT st_intersection($1, 1, $2, 1, 'BOTH', ARRAY[$3, $3]) $$
	LANGUAGE 'sql' IMMUTABLE PARALLEL SAFE;

-----------------------------------------------------------------------
-- ST_Union aggregate
-----------------------------------------------------------------------

-- Availability: 2.1.0
CREATE TYPE unionarg AS (
	nband int,
	uniontype text
);

-- Availability: 2.1.0
CREATE OR REPLACE FUNCTION _st_union_finalfn(internal)
	RETURNS raster
	AS 'MODULE_PATHNAME', 'RASTER_union_finalfn'
	LANGUAGE 'c' IMMUTABLE PARALLEL SAFE;

-- Availability: 2.1.0
CREATE OR REPLACE FUNCTION _st_union_transfn(internal, raster, unionarg[])
	RETURNS internal
	AS 'MODULE_PATHNAME', 'RASTER_union_transfn'
	LANGUAGE 'c' IMMUTABLE PARALLEL SAFE;

-- Availability: 2.1.0
-- Changed: 2.4.0 mark parallel safe
CREATE AGGREGATE st_union(raster, unionarg[]) (
	SFUNC = _st_union_transfn,
	STYPE = internal,
	parallel = safe,
	FINALFUNC = _st_union_finalfn
);

-- Availability: 2.1.0
CREATE OR REPLACE FUNCTION _st_union_transfn(internal, raster, integer, text)
	RETURNS internal
	AS 'MODULE_PATHNAME', 'RASTER_union_transfn'
	LANGUAGE 'c' IMMUTABLE PARALLEL SAFE;

-- Availability: 2.0.0
-- Changed: 2.1.0 changed definition
-- Changed: 2.4.0 mark parallel safe
CREATE AGGREGATE st_union(raster, integer, text) (
	SFUNC = _st_union_transfn,
	STYPE = internal,
	parallel = safe,
	FINALFUNC = _st_union_finalfn
);

-- Availability: 2.1.0
CREATE OR REPLACE FUNCTION _st_union_transfn(internal, raster, integer)
	RETURNS internal
	AS 'MODULE_PATHNAME', 'RASTER_union_transfn'
	LANGUAGE 'c' IMMUTABLE PARALLEL SAFE;

-- Availability: 2.0.0
-- Changed: 2.1.0 changed definition
-- Changed: 2.4.0 mark parallel safe
CREATE AGGREGATE st_union(raster, integer) (
	SFUNC = _st_union_transfn,
	STYPE = internal,
	parallel = safe,
	FINALFUNC = _st_union_finalfn
);

-- Availability: 2.1.0
CREATE OR REPLACE FUNCTION _st_union_transfn(internal, raster)
	RETURNS internal
	AS 'MODULE_PATHNAME', 'RASTER_union_transfn'
	LANGUAGE 'c' IMMUTABLE PARALLEL SAFE;

-- Availability: 2.0.0
-- Changed: 2.1.0 changed definition
-- Changed: 2.4.0 mark parallel safe
CREATE AGGREGATE st_union(raster) (
	SFUNC = _st_union_transfn,
	STYPE = internal,
	parallel = safe,
	FINALFUNC = _st_union_finalfn
);

-- Availability: 2.1.0
CREATE OR REPLACE FUNCTION _st_union_transfn(internal, raster, text)
	RETURNS internal
	AS 'MODULE_PATHNAME', 'RASTER_union_transfn'
	LANGUAGE 'c' IMMUTABLE PARALLEL SAFE;

-- Availability: 2.0.0
-- Changed: 2.1.0 changed definition
-- Changed: 2.4.0 mark parallel safe
CREATE AGGREGATE st_union(raster, text) (
	SFUNC = _st_union_transfn,
	STYPE = internal,
	parallel = safe,
	FINALFUNC = _st_union_finalfn
);

-----------------------------------------------------------------------
-- ST_Clip
-----------------------------------------------------------------------

-- Availability: 2.1.0
CREATE OR REPLACE FUNCTION _st_clip(
	rast raster, nband integer[],
	geom geometry,
	nodataval double precision[] DEFAULT NULL, crop boolean DEFAULT TRUE
)
	RETURNS raster
	AS 'MODULE_PATHNAME', 'RASTER_clip'
	LANGUAGE 'c' IMMUTABLE PARALLEL SAFE;

-- Availability: 2.0.0
-- Changed: 2.1.0
CREATE OR REPLACE FUNCTION st_clip(
	rast raster, nband integer[],
	geom geometry,
	nodataval double precision[] DEFAULT NULL, crop boolean DEFAULT TRUE
)
	RETURNS raster
 	AS $$
	BEGIN
		-- short-cut if geometry's extent fully contains raster's extent
		IF (nodataval IS NULL OR array_length(nodataval, 1) < 1) AND @extschema@.ST_Contains(geom, @extschema@.ST_Envelope(rast)) THEN
			RETURN rast;
		END IF;

		RETURN @extschema@._ST_Clip($1, $2, $3, $4, $5);
	END;
	$$ LANGUAGE 'plpgsql' IMMUTABLE PARALLEL SAFE;

-- Availability: 2.0.0
CREATE OR REPLACE FUNCTION st_clip(
	rast raster, nband integer,
	geom geometry,
	nodataval double precision, crop boolean DEFAULT TRUE
)
	RETURNS raster AS
	$$ SELECT @extschema@.ST_Clip($1, ARRAY[$2]::integer[], $3, ARRAY[$4]::double precision[], $5) $$
	LANGUAGE 'sql' IMMUTABLE PARALLEL SAFE;

-- Availability: 2.0.0
CREATE OR REPLACE FUNCTION st_clip(
	rast raster, nband integer,
	geom geometry,
	crop boolean
)
	RETURNS raster AS
	$$ SELECT @extschema@.ST_Clip($1, ARRAY[$2]::integer[], $3, null::double precision[], $4) $$
	LANGUAGE 'sql' IMMUTABLE PARALLEL SAFE;

-- Availability: 2.0.0
CREATE OR REPLACE FUNCTION st_clip(
	rast raster,
	geom geometry,
	nodataval double precision[] DEFAULT NULL, crop boolean DEFAULT TRUE
)
	RETURNS raster AS
	$$ SELECT @extschema@.ST_Clip($1, NULL, $2, $3, $4) $$
	LANGUAGE 'sql' IMMUTABLE PARALLEL SAFE;

-- Availability: 2.0.0
CREATE OR REPLACE FUNCTION st_clip(
	rast raster,
	geom geometry,
	nodataval double precision, crop boolean DEFAULT TRUE
)
	RETURNS raster AS
	$$ SELECT @extschema@.ST_Clip($1, NULL, $2, ARRAY[$3]::double precision[], $4) $$
	LANGUAGE 'sql' IMMUTABLE PARALLEL SAFE;

-- Availability: 2.0.0
CREATE OR REPLACE FUNCTION st_clip(
	rast raster,
	geom geometry,
	crop boolean
)
	RETURNS raster AS
	$$ SELECT @extschema@.ST_Clip($1, NULL, $2, null::double precision[], $3) $$
	LANGUAGE 'sql' IMMUTABLE PARALLEL SAFE;

-----------------------------------------------------------------------
-- ST_NearestValue
-----------------------------------------------------------------------

CREATE OR REPLACE FUNCTION st_nearestvalue(
	rast raster, band integer,
	pt geometry,
	exclude_nodata_value boolean DEFAULT TRUE
)
	RETURNS double precision
	AS 'MODULE_PATHNAME', 'RASTER_nearestValue'
	LANGUAGE 'c' IMMUTABLE STRICT PARALLEL SAFE;

CREATE OR REPLACE FUNCTION st_nearestvalue(
	rast raster,
	pt geometry,
	exclude_nodata_value boolean DEFAULT TRUE
)
	RETURNS double precision
	AS $$ SELECT st_nearestvalue($1, 1, $2, $3) $$
	LANGUAGE 'sql' IMMUTABLE STRICT PARALLEL SAFE;

CREATE OR REPLACE FUNCTION st_nearestvalue(
	rast raster, band integer,
	columnx integer, rowy integer,
	exclude_nodata_value boolean DEFAULT TRUE
)
	RETURNS double precision
	AS $$ SELECT st_nearestvalue($1, $2, st_setsrid(st_makepoint(st_rastertoworldcoordx($1, $3, $4), st_rastertoworldcoordy($1, $3, $4)), st_srid($1)), $5) $$
	LANGUAGE 'sql' IMMUTABLE STRICT PARALLEL SAFE;

CREATE OR REPLACE FUNCTION st_nearestvalue(
	rast raster,
	columnx integer, rowy integer,
	exclude_nodata_value boolean DEFAULT TRUE
)
	RETURNS double precision
	AS $$ SELECT st_nearestvalue($1, 1, st_setsrid(st_makepoint(st_rastertoworldcoordx($1, $2, $3), st_rastertoworldcoordy($1, $2, $3)), st_srid($1)), $4) $$
	LANGUAGE 'sql' IMMUTABLE STRICT PARALLEL SAFE;

-----------------------------------------------------------------------
-- ST_Neighborhood
-----------------------------------------------------------------------

CREATE OR REPLACE FUNCTION _st_neighborhood(
	rast raster, band integer,
	columnx integer, rowy integer,
	distancex integer, distancey integer,
	exclude_nodata_value boolean DEFAULT TRUE
)
	RETURNS double precision[][]
	AS 'MODULE_PATHNAME', 'RASTER_neighborhood'
	LANGUAGE 'c' IMMUTABLE STRICT PARALLEL SAFE;

CREATE OR REPLACE FUNCTION st_neighborhood(
	rast raster, band integer,
	columnx integer, rowy integer,
	distancex integer, distancey integer,
	exclude_nodata_value boolean DEFAULT TRUE
)
	RETURNS double precision[][]
	AS $$ SELECT @extschema@._ST_neighborhood($1, $2, $3, $4, $5, $6, $7) $$
	LANGUAGE 'sql' IMMUTABLE STRICT PARALLEL SAFE;

CREATE OR REPLACE FUNCTION st_neighborhood(
	rast raster,
	columnx integer, rowy integer,
	distancex integer, distancey integer,
	exclude_nodata_value boolean DEFAULT TRUE
)
	RETURNS double precision[][]
	AS $$ SELECT @extschema@._ST_neighborhood($1, 1, $2, $3, $4, $5, $6) $$
	LANGUAGE 'sql' IMMUTABLE STRICT PARALLEL SAFE;

CREATE OR REPLACE FUNCTION st_neighborhood(
	rast raster, band integer,
	pt geometry,
	distancex integer, distancey integer,
	exclude_nodata_value boolean DEFAULT TRUE
)
	RETURNS double precision[][]
	AS $$
	DECLARE
		wx double precision;
		wy double precision;
		rtn double precision[][];
	BEGIN
		IF (st_geometrytype($3) != 'ST_Point') THEN
			RAISE EXCEPTION 'Attempting to get the neighbor of a pixel with a non-point geometry';
		END IF;

		IF ST_SRID(rast) != ST_SRID(pt) THEN
			RAISE EXCEPTION 'Raster and geometry do not have the same SRID';
		END IF;

		wx := st_x($3);
		wy := st_y($3);

		SELECT @extschema@._ST_neighborhood(
			$1, $2,
			st_worldtorastercoordx(rast, wx, wy),
			st_worldtorastercoordy(rast, wx, wy),
			$4, $5,
			$6
		) INTO rtn;
		RETURN rtn;
	END;
	$$ LANGUAGE 'plpgsql' IMMUTABLE STRICT PARALLEL SAFE;

CREATE OR REPLACE FUNCTION st_neighborhood(
	rast raster,
	pt geometry,
	distancex integer, distancey integer,
	exclude_nodata_value boolean DEFAULT TRUE
)
	RETURNS double precision[][]
	AS $$ SELECT st_neighborhood($1, 1, $2, $3, $4, $5) $$
	LANGUAGE 'sql' IMMUTABLE STRICT PARALLEL SAFE;

------------------------------------------------------------------------------
-- raster constraint functions
-------------------------------------------------------------------------------

CREATE OR REPLACE FUNCTION _add_raster_constraint(cn name, sql text)
	RETURNS boolean AS $$
	BEGIN
		BEGIN
			EXECUTE sql;
		EXCEPTION
			WHEN duplicate_object THEN
				RAISE NOTICE 'The constraint "%" already exists.  To replace the existing constraint, delete the constraint and call ApplyRasterConstraints again', cn;
			WHEN OTHERS THEN
				RAISE NOTICE 'Unable to add constraint: %', cn;
				RAISE NOTICE 'SQL used for failed constraint: %', sql;
				RAISE NOTICE 'Returned error message: % (%)', SQLERRM, SQLSTATE;
				RETURN FALSE;
		END;

		RETURN TRUE;
	END;
	$$ LANGUAGE 'plpgsql' VOLATILE STRICT
	COST 100;

CREATE OR REPLACE FUNCTION _drop_raster_constraint(rastschema name, rasttable name, cn name)
	RETURNS boolean AS $$
	DECLARE
		fqtn text;
	BEGIN
		fqtn := '';
		IF length($1) > 0 THEN
			fqtn := quote_ident($1) || '.';
		END IF;
		fqtn := fqtn || quote_ident($2);

		BEGIN
			EXECUTE 'ALTER TABLE '
				|| fqtn
				|| ' DROP CONSTRAINT '
				|| quote_ident(cn);
			RETURN TRUE;
		EXCEPTION
			WHEN undefined_object THEN
				RAISE NOTICE 'The constraint "%" does not exist.  Skipping', cn;
			WHEN OTHERS THEN
				RAISE NOTICE 'Unable to drop constraint "%": % (%)',
          cn, SQLERRM, SQLSTATE;
				RETURN FALSE;
		END;

		RETURN TRUE;
	END;
	$$ LANGUAGE 'plpgsql' VOLATILE STRICT
	COST 100;

CREATE OR REPLACE FUNCTION _raster_constraint_info_srid(rastschema name, rasttable name, rastcolumn name)
	RETURNS integer AS $$
	SELECT
		regexp_replace(
			split_part(s.consrc, ' = ', 2),
			'[\(\)]', '', 'g'
		)::integer
	FROM pg_class c, pg_namespace n, pg_attribute a
		, (SELECT connamespace, conrelid, conkey, pg_get_constraintdef(oid) As consrc
		    FROM pg_constraint) AS s
	WHERE n.nspname = $1
		AND c.relname = $2
		AND a.attname = $3
		AND a.attrelid = c.oid
		AND s.connamespace = n.oid
		AND s.conrelid = c.oid
		AND a.attnum = ANY (s.conkey)
		AND s.consrc LIKE '%st_srid(% = %';
	$$ LANGUAGE sql STABLE STRICT
  COST 100;

CREATE OR REPLACE FUNCTION _add_raster_constraint_srid(rastschema name, rasttable name, rastcolumn name)
	RETURNS boolean AS $$
	DECLARE
		fqtn text;
		cn name;
		sql text;
		attr int;
	BEGIN
		fqtn := '';
		IF length($1) > 0 THEN
			fqtn := quote_ident($1) || '.';
		END IF;
		fqtn := fqtn || quote_ident($2);

		cn := 'enforce_srid_' || $3;

		sql := 'SELECT st_srid('
			|| quote_ident($3)
			|| ') FROM ' || fqtn
			|| ' WHERE '
			|| quote_ident($3)
			|| ' IS NOT NULL LIMIT 1;';
		BEGIN
			EXECUTE sql INTO attr;
		EXCEPTION WHEN OTHERS THEN
			RAISE NOTICE 'Unable to get the SRID of a sample raster: % (%)',
        SQLERRM, SQLSTATE;
			RETURN FALSE;
		END;

		sql := 'ALTER TABLE ' || fqtn
			|| ' ADD CONSTRAINT ' || quote_ident(cn)
			|| ' CHECK (st_srid('
			|| quote_ident($3)
			|| ') = ' || attr || ')';

		RETURN  @extschema@._add_raster_constraint(cn, sql);
	END;
	$$ LANGUAGE 'plpgsql' VOLATILE STRICT
	COST 100;

CREATE OR REPLACE FUNCTION _drop_raster_constraint_srid(rastschema name, rasttable name, rastcolumn name)
	RETURNS boolean AS
	$$ SELECT  @extschema@._drop_raster_constraint($1, $2, 'enforce_srid_' || $3) $$
	LANGUAGE 'sql' VOLATILE STRICT
	COST 100;

CREATE OR REPLACE FUNCTION _raster_constraint_info_scale(rastschema name, rasttable name, rastcolumn name, axis char)
	RETURNS double precision AS $$
	WITH c AS (SELECT
		regexp_replace(
			replace(
				split_part(
					split_part(s.consrc, ' = ', 2),
					'::', 1
				),
				'round(', ''
			),
			'[ ''''\(\)]', '', 'g'
		)::text AS val
	FROM pg_class c, pg_namespace n, pg_attribute a
		, (SELECT connamespace, conrelid, conkey, pg_get_constraintdef(oid) As consrc
		    FROM pg_constraint) AS s
	WHERE n.nspname = $1
		AND c.relname = $2
		AND a.attname = $3
		AND a.attrelid = c.oid
		AND s.connamespace = n.oid
		AND s.conrelid = c.oid
		AND a.attnum = ANY (s.conkey)
		AND s.consrc LIKE '%st_scale' || $4 || '(% = %')
-- if it is a comma separated list of two numbers then need to use round
   SELECT CASE WHEN split_part(c.val,',', 2) > ''
        THEN round( split_part(c.val, ',',1)::numeric, split_part(c.val,',',2)::integer )::float8
        ELSE c.val::float8 END
        FROM c;
	$$ LANGUAGE sql STABLE STRICT
  COST 100;

CREATE OR REPLACE FUNCTION _add_raster_constraint_scale(rastschema name, rasttable name, rastcolumn name, axis char)
	RETURNS boolean AS $$
	DECLARE
		fqtn text;
		cn name;
		sql text;
		attr double precision;
	BEGIN
		IF lower($4) != 'x' AND lower($4) != 'y' THEN
			RAISE EXCEPTION 'axis must be either "x" or "y"';
			RETURN FALSE;
		END IF;

		fqtn := '';
		IF length($1) > 0 THEN
			fqtn := quote_ident($1) || '.';
		END IF;
		fqtn := fqtn || quote_ident($2);

		cn := 'enforce_scale' || $4 || '_' || $3;

		sql := 'SELECT st_scale' || $4 || '('
			|| quote_ident($3)
			|| ') FROM '
			|| fqtn
			|| ' WHERE '
			|| quote_ident($3)
			|| ' IS NOT NULL LIMIT 1;';
		BEGIN
			EXECUTE sql INTO attr;
		EXCEPTION WHEN OTHERS THEN
			RAISE NOTICE 'Unable to get the %-scale of a sample raster: % (%)',
        upper($4), SQLERRM, SQLSTATE;
			RETURN FALSE;
		END;

		sql := 'ALTER TABLE ' || fqtn
			|| ' ADD CONSTRAINT ' || quote_ident(cn)
			|| ' CHECK (round(st_scale' || $4 || '('
			|| quote_ident($3)
			|| ')::numeric, 10) = round(' || text(attr) || '::numeric, 10))';
		RETURN  @extschema@._add_raster_constraint(cn, sql);
	END;
	$$ LANGUAGE 'plpgsql' VOLATILE STRICT
	COST 100;

CREATE OR REPLACE FUNCTION _drop_raster_constraint_scale(rastschema name, rasttable name, rastcolumn name, axis char)
	RETURNS boolean AS $$
	BEGIN
		IF lower($4) != 'x' AND lower($4) != 'y' THEN
			RAISE EXCEPTION 'axis must be either "x" or "y"';
			RETURN FALSE;
		END IF;

		RETURN  @extschema@._drop_raster_constraint($1, $2, 'enforce_scale' || $4 || '_' || $3);
	END;
	$$ LANGUAGE 'plpgsql' VOLATILE STRICT
	COST 100;

CREATE OR REPLACE FUNCTION _raster_constraint_info_blocksize(rastschema name, rasttable name, rastcolumn name, axis text)
	RETURNS integer AS $$
	SELECT
		CASE
			WHEN strpos(s.consrc, 'ANY (ARRAY[') > 0 THEN
				split_part((substring(s.consrc FROM E'ARRAY\\[(.*?){1}\\]')), ',', 1)::integer
			ELSE
				regexp_replace(
					split_part(s.consrc, '= ', 2),
					'[\(\)]', '', 'g'
				)::integer
			END
	FROM pg_class c, pg_namespace n, pg_attribute a
		, (SELECT connamespace, conrelid, conkey, pg_get_constraintdef(oid) As consrc
			FROM pg_constraint) AS s
	WHERE n.nspname = $1
		AND c.relname = $2
		AND a.attname = $3
		AND a.attrelid = c.oid
		AND s.connamespace = n.oid
		AND s.conrelid = c.oid
		AND a.attnum = ANY (s.conkey)
		AND s.consrc LIKE '%st_' || $4 || '(%= %';
	$$ LANGUAGE sql STABLE STRICT
  COST 100;

CREATE OR REPLACE FUNCTION _add_raster_constraint_blocksize(rastschema name, rasttable name, rastcolumn name, axis text)
	RETURNS boolean AS $$
	DECLARE
		fqtn text;
		cn name;
		sql text;
		attrset integer[];
		attr integer;
	BEGIN
		IF lower($4) != 'width' AND lower($4) != 'height' THEN
			RAISE EXCEPTION 'axis must be either "width" or "height"';
			RETURN FALSE;
		END IF;

		fqtn := '';
		IF length($1) > 0 THEN
			fqtn := quote_ident($1) || '.';
		END IF;
		fqtn := fqtn || quote_ident($2);

		cn := 'enforce_' || $4 || '_' || $3;

		sql := 'SELECT st_' || $4 || '('
			|| quote_ident($3)
			|| ') FROM ' || fqtn
			|| ' GROUP BY 1 ORDER BY count(*) DESC';
		BEGIN
			attrset := ARRAY[]::integer[];
			FOR attr IN EXECUTE sql LOOP
				attrset := attrset || attr;
			END LOOP;
		EXCEPTION WHEN OTHERS THEN
			RAISE NOTICE 'Unable to get the % of a sample raster: % (%)',
        $4, SQLERRM, SQLSTATE;
			RETURN FALSE;
		END;

		sql := 'ALTER TABLE ' || fqtn
			|| ' ADD CONSTRAINT ' || quote_ident(cn)
			|| ' CHECK (st_' || $4 || '('
			|| quote_ident($3)
			|| ') IN (' || array_to_string(attrset, ',') || '))';
		RETURN  @extschema@._add_raster_constraint(cn, sql);
	END;
	$$ LANGUAGE 'plpgsql' VOLATILE STRICT
	COST 100;

CREATE OR REPLACE FUNCTION _drop_raster_constraint_blocksize(rastschema name, rasttable name, rastcolumn name, axis text)
	RETURNS boolean AS $$
	BEGIN
		IF lower($4) != 'width' AND lower($4) != 'height' THEN
			RAISE EXCEPTION 'axis must be either "width" or "height"';
			RETURN FALSE;
		END IF;

		RETURN  @extschema@._drop_raster_constraint($1, $2, 'enforce_' || $4 || '_' || $3);
	END;
	$$ LANGUAGE 'plpgsql' VOLATILE STRICT
	COST 100;

CREATE OR REPLACE FUNCTION _raster_constraint_info_extent(rastschema name, rasttable name, rastcolumn name)
	RETURNS geometry AS $$
	SELECT
		trim(both '''' from split_part(trim(split_part(s.consrc, ' @ ', 2)), '::', 1))::geometry
	FROM pg_class c, pg_namespace n, pg_attribute a
		, (SELECT connamespace, conrelid, conkey, pg_get_constraintdef(oid) As consrc
			FROM pg_constraint) AS s
	WHERE n.nspname = $1
		AND c.relname = $2
		AND a.attname = $3
		AND a.attrelid = c.oid
		AND s.connamespace = n.oid
		AND s.conrelid = c.oid
		AND a.attnum = ANY (s.conkey)
		AND s.consrc LIKE '%st_envelope(% @ %';
	$$ LANGUAGE sql STABLE STRICT
  COST 100;

CREATE OR REPLACE FUNCTION _add_raster_constraint_extent(rastschema name, rasttable name, rastcolumn name)
	RETURNS boolean AS $$
	DECLARE
		fqtn text;
		cn name;
		sql text;
		attr text; srid integer;
	BEGIN
		fqtn := '';
		IF length(rastschema) > 0 THEN
			fqtn := quote_ident(rastschema) || '.';
		END IF;
		fqtn := fqtn || quote_ident(rasttable);

		sql := 'SELECT @extschema@.ST_SRID('
			|| quote_ident(rastcolumn)
			|| ') FROM '
			|| fqtn
			|| ' WHERE '
			|| quote_ident(rastcolumn)
			|| ' IS NOT NULL LIMIT 1;';
                EXECUTE sql INTO srid;

    IF srid IS NULL THEN
      RETURN false;
    END IF;

		cn := 'enforce_max_extent_' || rastcolumn;

		sql := 'SELECT @extschema@.st_ashexewkb( @extschema@.st_setsrid( @extschema@.st_extent( @extschema@.st_envelope('
			|| quote_ident(rastcolumn)
			|| ')), ' || srid || ')) FROM '
			|| fqtn;
		EXECUTE sql INTO attr;

		-- NOTE: I put NOT VALID to prevent the costly step of validating the constraint
		sql := 'ALTER TABLE ' || fqtn
			|| ' ADD CONSTRAINT ' || quote_ident(cn)
			|| ' CHECK ( @extschema@.st_envelope('
			|| quote_ident(rastcolumn)
			|| ') @ ''' || attr || '''::geometry) NOT VALID';
		RETURN  @extschema@._add_raster_constraint(cn, sql);
	END;
	$$ LANGUAGE 'plpgsql' VOLATILE STRICT
	COST 9000;

CREATE OR REPLACE FUNCTION _drop_raster_constraint_extent(rastschema name, rasttable name, rastcolumn name)
	RETURNS boolean AS
	$$ SELECT  @extschema@._drop_raster_constraint($1, $2, 'enforce_max_extent_' || $3) $$
	LANGUAGE 'sql' VOLATILE STRICT
	COST 100;

CREATE OR REPLACE FUNCTION _raster_constraint_info_alignment(rastschema name, rasttable name, rastcolumn name)
	RETURNS boolean AS $$
	SELECT
		TRUE
	FROM pg_class c, pg_namespace n, pg_attribute a
		, (SELECT connamespace, conrelid, conkey, pg_get_constraintdef(oid) As consrc
			FROM pg_constraint) AS s
	WHERE n.nspname = $1
		AND c.relname = $2
		AND a.attname = $3
		AND a.attrelid = c.oid
		AND s.connamespace = n.oid
		AND s.conrelid = c.oid
		AND a.attnum = ANY (s.conkey)
		AND s.consrc LIKE '%st_samealignment(%';
	$$ LANGUAGE sql STABLE STRICT
  COST 100;

CREATE OR REPLACE FUNCTION _add_raster_constraint_alignment(rastschema name, rasttable name, rastcolumn name)
	RETURNS boolean AS $$
	DECLARE
		fqtn text;
		cn name;
		sql text;
		attr text;
	BEGIN
		fqtn := '';
		IF length($1) > 0 THEN
			fqtn := quote_ident($1) || '.';
		END IF;
		fqtn := fqtn || quote_ident($2);

		cn := 'enforce_same_alignment_' || $3;

		sql := 'SELECT @extschema@.st_makeemptyraster(1, 1, upperleftx, upperlefty, scalex, scaley, skewx, skewy, srid) FROM @extschema@.st_metadata((SELECT '
			|| quote_ident($3)
			|| ' FROM '
			|| fqtn
			|| ' WHERE '
			|| quote_ident($3)
			|| ' IS NOT NULL LIMIT 1))';
		BEGIN
			EXECUTE sql INTO attr;
		EXCEPTION WHEN OTHERS THEN
			RAISE NOTICE 'Unable to get the alignment of a sample raster: % (%)',
        SQLERRM, SQLSTATE;
			RETURN FALSE;
		END;

		sql := 'ALTER TABLE ' || fqtn ||
			' ADD CONSTRAINT ' || quote_ident(cn) ||
			' CHECK (st_samealignment(' || quote_ident($3) || ', ''' || attr || '''::raster))';
		RETURN  @extschema@._add_raster_constraint(cn, sql);
	END;
	$$ LANGUAGE 'plpgsql' VOLATILE STRICT
	COST 100;

CREATE OR REPLACE FUNCTION _drop_raster_constraint_alignment(rastschema name, rasttable name, rastcolumn name)
	RETURNS boolean AS
	$$ SELECT  @extschema@._drop_raster_constraint($1, $2, 'enforce_same_alignment_' || $3) $$
	LANGUAGE 'sql' VOLATILE STRICT
	COST 100;

CREATE OR REPLACE FUNCTION _raster_constraint_info_spatially_unique(rastschema name, rasttable name, rastcolumn name)
	RETURNS boolean AS $$
	SELECT
		TRUE
	FROM pg_class c, pg_namespace n, pg_attribute a
		, (SELECT connamespace, conrelid, conindid, conkey, contype, conexclop, pg_get_constraintdef(oid) As consrc
			FROM pg_constraint) AS s
		, pg_index idx, pg_operator op
	WHERE n.nspname = $1
		AND c.relname = $2
		AND a.attname = $3
		AND a.attrelid = c.oid
		AND s.connamespace = n.oid
		AND s.conrelid = c.oid
		AND s.contype = 'x'
		AND 0::smallint = ANY (s.conkey)
		AND idx.indexrelid = s.conindid
		AND pg_get_indexdef(idx.indexrelid, 1, true) LIKE '(' || quote_ident($3) || '::geometry)'
		AND s.conexclop[1] = op.oid
		AND op.oprname = '=';
	$$ LANGUAGE sql STABLE STRICT
  COST 100;

CREATE OR REPLACE FUNCTION _add_raster_constraint_spatially_unique(rastschema name, rasttable name, rastcolumn name)
	RETURNS boolean AS $$
	DECLARE
		fqtn text;
		cn name;
		sql text;
		attr text;
		meta record;
	BEGIN
		fqtn := '';
		IF length($1) > 0 THEN
			fqtn := quote_ident($1) || '.';
		END IF;
		fqtn := fqtn || quote_ident($2);

		cn := 'enforce_spatially_unique_' || quote_ident($2) || '_'|| $3;

		sql := 'ALTER TABLE ' || fqtn ||
			' ADD CONSTRAINT ' || quote_ident(cn) ||
			' EXCLUDE ((' || quote_ident($3) || '::geometry) WITH =)';
		RETURN  @extschema@._add_raster_constraint(cn, sql);
	END;
	$$ LANGUAGE 'plpgsql' VOLATILE STRICT
	COST 100;

CREATE OR REPLACE FUNCTION _drop_raster_constraint_spatially_unique(rastschema name, rasttable name, rastcolumn name)
	RETURNS boolean AS $$
	DECLARE
		cn text;
	BEGIN
		SELECT
			s.conname INTO cn
		FROM pg_class c, pg_namespace n, pg_attribute a
		, (SELECT connamespace, conname, conrelid, conkey, conindid, contype, conexclop, pg_get_constraintdef(oid) As consrc
			FROM pg_constraint) AS s
		, pg_index idx, pg_operator op
		WHERE n.nspname = $1
			AND c.relname = $2
			AND a.attname = $3
			AND a.attrelid = c.oid
			AND s.connamespace = n.oid
			AND s.conrelid = c.oid
			AND s.contype = 'x'
			AND 0::smallint = ANY (s.conkey)
			AND idx.indexrelid = s.conindid
			AND pg_get_indexdef(idx.indexrelid, 1, true) LIKE '(' || quote_ident($3) || '::geometry)'
			AND s.conexclop[1] = op.oid
			AND op.oprname = '=';

		RETURN  @extschema@._drop_raster_constraint($1, $2, cn);
	END;
	$$ LANGUAGE 'plpgsql' VOLATILE STRICT
	COST 100;

CREATE OR REPLACE FUNCTION _raster_constraint_info_coverage_tile(rastschema name, rasttable name, rastcolumn name)
	RETURNS boolean AS $$
	SELECT
		TRUE
	FROM pg_class c, pg_namespace n, pg_attribute a
			, (SELECT connamespace, conrelid, conkey, pg_get_constraintdef(oid) As consrc
			FROM pg_constraint) AS s
	WHERE n.nspname = $1
		AND c.relname = $2
		AND a.attname = $3
		AND a.attrelid = c.oid
		AND s.connamespace = n.oid
		AND s.conrelid = c.oid
		AND a.attnum = ANY (s.conkey)
		AND s.consrc LIKE '%st_iscoveragetile(%';
	$$ LANGUAGE sql STABLE STRICT
  COST 100;

CREATE OR REPLACE FUNCTION _add_raster_constraint_coverage_tile(rastschema name, rasttable name, rastcolumn name)
	RETURNS boolean AS $$
	DECLARE
		fqtn text;
		cn name;
		sql text;

		_scalex double precision;
		_scaley double precision;
		_skewx double precision;
		_skewy double precision;
		_tilewidth integer;
		_tileheight integer;
		_alignment boolean;

		_covextent @extschema@.geometry;
		_covrast @extschema@.raster;
	BEGIN
		fqtn := '';
		IF length($1) > 0 THEN
			fqtn := quote_ident($1) || '.';
		END IF;
		fqtn := fqtn || quote_ident($2);

		cn := 'enforce_coverage_tile_' || $3;

		-- metadata
		BEGIN
			sql := 'WITH foo AS (SELECT @extschema@.ST_Metadata(' || quote_ident($3) || ') AS meta, @extschema@.ST_ConvexHull(' || quote_ident($3) || ') AS hull FROM ' || fqtn || ') SELECT max((meta).scalex), max((meta).scaley), max((meta).skewx), max((meta).skewy), max((meta).width), max((meta).height), @extschema@.ST_Union(hull) FROM foo';
			EXECUTE sql INTO _scalex, _scaley, _skewx, _skewy, _tilewidth, _tileheight, _covextent;
		EXCEPTION WHEN OTHERS THEN
			RAISE DEBUG 'Unable to get coverage metadata for %.%: % (%)',
        fqtn, quote_ident($3), SQLERRM, SQLSTATE;
      -- TODO: Why not return false here ?
		END;

		-- rasterize extent
		BEGIN
			_covrast := @extschema@.ST_AsRaster(_covextent, _scalex, _scaley, '8BUI', 1, 0, NULL, NULL, _skewx, _skewy);
			IF _covrast IS NULL THEN
				RAISE NOTICE 'Unable to create coverage raster. Cannot add coverage tile constraint: % (%)',
          SQLERRM, SQLSTATE;
				RETURN FALSE;
			END IF;

			-- remove band
			_covrast := ST_MakeEmptyRaster(_covrast);
		EXCEPTION WHEN OTHERS THEN
			RAISE NOTICE 'Unable to create coverage raster. Cannot add coverage tile constraint: % (%)',
        SQLERRM, SQLSTATE;
			RETURN FALSE;
		END;

		sql := 'ALTER TABLE ' || fqtn ||
			' ADD CONSTRAINT ' || quote_ident(cn) ||
			' CHECK (st_iscoveragetile(' || quote_ident($3) || ', ''' || _covrast || '''::raster, ' || _tilewidth || ', ' || _tileheight || '))';
		RETURN  @extschema@._add_raster_constraint(cn, sql);
	END;
	$$ LANGUAGE 'plpgsql' VOLATILE STRICT
	COST 100;

CREATE OR REPLACE FUNCTION _drop_raster_constraint_coverage_tile(rastschema name, rasttable name, rastcolumn name)
	RETURNS boolean AS
	$$ SELECT  @extschema@._drop_raster_constraint($1, $2, 'enforce_coverage_tile_' || $3) $$
	LANGUAGE 'sql' VOLATILE STRICT
	COST 100;

CREATE OR REPLACE FUNCTION _raster_constraint_info_regular_blocking(rastschema name, rasttable name, rastcolumn name)
	RETURNS boolean
	AS $$
	DECLARE
		covtile boolean;
		spunique boolean;
	BEGIN
		-- check existance of constraints
		-- coverage tile constraint
		covtile := COALESCE( @extschema@._raster_constraint_info_coverage_tile($1, $2, $3), FALSE);

		-- spatially unique constraint
		spunique := COALESCE( @extschema@._raster_constraint_info_spatially_unique($1, $2, $3), FALSE);

		RETURN (covtile AND spunique);
	END;
	$$ LANGUAGE 'plpgsql' STABLE STRICT
  COST 100;

CREATE OR REPLACE FUNCTION _drop_raster_constraint_regular_blocking(rastschema name, rasttable name, rastcolumn name)
	RETURNS boolean AS
	$$ SELECT @extschema@._drop_raster_constraint($1, $2, 'enforce_regular_blocking_' || $3) $$
	LANGUAGE 'sql' VOLATILE STRICT
	COST 100;

CREATE OR REPLACE FUNCTION _raster_constraint_info_num_bands(rastschema name, rasttable name, rastcolumn name)
	RETURNS integer AS $$
	SELECT
		regexp_replace(
			split_part(s.consrc, ' = ', 2),
			'[\(\)]', '', 'g'
		)::integer
	FROM pg_class c, pg_namespace n, pg_attribute a
		, (SELECT connamespace, conrelid, conkey, pg_get_constraintdef(oid) As consrc
			FROM pg_constraint) AS s
	WHERE n.nspname = $1
		AND c.relname = $2
		AND a.attname = $3
		AND a.attrelid = c.oid
		AND s.connamespace = n.oid
		AND s.conrelid = c.oid
		AND a.attnum = ANY (s.conkey)
		AND s.consrc LIKE '%st_numbands(%';
	$$ LANGUAGE sql STABLE STRICT
  COST 100;

CREATE OR REPLACE FUNCTION _add_raster_constraint_num_bands(rastschema name, rasttable name, rastcolumn name)
	RETURNS boolean AS $$
	DECLARE
		fqtn text;
		cn name;
		sql text;
		attr int;
	BEGIN
		fqtn := '';
		IF length($1) > 0 THEN
			fqtn := quote_ident($1) || '.';
		END IF;
		fqtn := fqtn || quote_ident($2);

		cn := 'enforce_num_bands_' || $3;

		sql := 'SELECT @extschema@.st_numbands(' || quote_ident($3)
			|| ') FROM '
			|| fqtn
			|| ' WHERE '
			|| quote_ident($3)
			|| ' IS NOT NULL LIMIT 1;';
		BEGIN
			EXECUTE sql INTO attr;
		EXCEPTION WHEN OTHERS THEN
			RAISE NOTICE 'Unable to get the number of bands of a sample raster: % (%)',
        SQLERRM, SQLSTATE;
			RETURN FALSE;
		END;

		sql := 'ALTER TABLE ' || fqtn
			|| ' ADD CONSTRAINT ' || quote_ident(cn)
			|| ' CHECK (@extschema@.st_numbands(' || quote_ident($3)
			|| ') = ' || attr
			|| ')';
		RETURN  @extschema@._add_raster_constraint(cn, sql);
	END;
	$$ LANGUAGE 'plpgsql' VOLATILE STRICT
	COST 100;

CREATE OR REPLACE FUNCTION _drop_raster_constraint_num_bands(rastschema name, rasttable name, rastcolumn name)
	RETURNS boolean AS
	$$ SELECT  @extschema@._drop_raster_constraint($1, $2, 'enforce_num_bands_' || $3) $$
	LANGUAGE 'sql' VOLATILE STRICT
	COST 100;

CREATE OR REPLACE FUNCTION _raster_constraint_info_pixel_types(rastschema name, rasttable name, rastcolumn name)
	RETURNS text[] AS $$
	SELECT
		trim(
			both '''' from split_part(
				regexp_replace(
					split_part(s.consrc, ' = ', 2),
					'[\(\)]', '', 'g'
				),
				'::', 1
			)
		)::text[]
	FROM pg_class c, pg_namespace n, pg_attribute a
		, (SELECT connamespace, conrelid, conkey, pg_get_constraintdef(oid) As consrc
			FROM pg_constraint) AS s
	WHERE n.nspname = $1
		AND c.relname = $2
		AND a.attname = $3
		AND a.attrelid = c.oid
		AND s.connamespace = n.oid
		AND s.conrelid = c.oid
		AND a.attnum = ANY (s.conkey)
		AND s.consrc LIKE '%_raster_constraint_pixel_types(%';
	$$ LANGUAGE sql STABLE STRICT
  COST 100;

CREATE OR REPLACE FUNCTION _raster_constraint_pixel_types(rast raster)
	RETURNS text[] AS
	$$ SELECT array_agg(pixeltype)::text[] FROM  @extschema@.ST_BandMetaData($1, ARRAY[]::int[]); $$
	LANGUAGE 'sql' STABLE STRICT;

CREATE OR REPLACE FUNCTION _add_raster_constraint_pixel_types(rastschema name, rasttable name, rastcolumn name)
	RETURNS boolean AS $$
	DECLARE
		fqtn text;
		cn name;
		sql text;
		attr text[];
		max int;
	BEGIN
		fqtn := '';
		IF length($1) > 0 THEN
			fqtn := quote_ident($1) || '.';
		END IF;
		fqtn := fqtn || quote_ident($2);

		cn := 'enforce_pixel_types_' || $3;

		sql := 'SELECT @extschema@._raster_constraint_pixel_types(' || quote_ident($3)
			|| ') FROM ' || fqtn
			|| ' WHERE '
			|| quote_ident($3)
			|| ' IS NOT NULL LIMIT 1;';
		BEGIN
			EXECUTE sql INTO attr;
		EXCEPTION WHEN OTHERS THEN
			RAISE NOTICE 'Unable to get the pixel types of a sample raster: % (%)',
        SQLERRM, SQLSTATE;
			RETURN FALSE;
		END;
		max := array_length(attr, 1);
		IF max < 1 OR max IS NULL THEN
			RAISE NOTICE 'Unable to get the pixel types of a sample raster (max < 1 or null)';
			RETURN FALSE;
		END IF;

		sql := 'ALTER TABLE ' || fqtn
			|| ' ADD CONSTRAINT ' || quote_ident(cn)
			|| ' CHECK (_raster_constraint_pixel_types(' || quote_ident($3)
			|| ') = ''{';
		FOR x in 1..max LOOP
			sql := sql || '"' || attr[x] || '"';
			IF x < max THEN
				sql := sql || ',';
			END IF;
		END LOOP;
		sql := sql || '}''::text[])';

		RETURN  @extschema@._add_raster_constraint(cn, sql);
	END;
	$$ LANGUAGE 'plpgsql' VOLATILE STRICT;

CREATE OR REPLACE FUNCTION _drop_raster_constraint_pixel_types(rastschema name, rasttable name, rastcolumn name)
	RETURNS boolean AS
	$$ SELECT  @extschema@._drop_raster_constraint($1, $2, 'enforce_pixel_types_' || $3) $$
	LANGUAGE 'sql' VOLATILE STRICT;

CREATE OR REPLACE FUNCTION _raster_constraint_info_nodata_values(rastschema name, rasttable name, rastcolumn name)
	RETURNS double precision[] AS $$
	SELECT
		trim(both '''' from
			split_part(
				regexp_replace(
					split_part(s.consrc, ' = ', 2),
					'[\(\)]', '', 'g'
				),
				'::', 1
			)
		)::double precision[]
	FROM pg_class c, pg_namespace n, pg_attribute a
		, (SELECT connamespace, conrelid, conkey, pg_get_constraintdef(oid) As consrc
			FROM pg_constraint) AS s
	WHERE n.nspname = $1
		AND c.relname = $2
		AND a.attname = $3
		AND a.attrelid = c.oid
		AND s.connamespace = n.oid
		AND s.conrelid = c.oid
		AND a.attnum = ANY (s.conkey)
		AND s.consrc LIKE '%_raster_constraint_nodata_values(%';
	$$ LANGUAGE sql STABLE STRICT;

-- Availability: 2.0.0
-- Changed: 2.2.0
CREATE OR REPLACE FUNCTION _raster_constraint_nodata_values(rast raster)
	RETURNS numeric[] AS
	$$ SELECT array_agg(round(nodatavalue::numeric, 10))::numeric[] FROM @extschema@.ST_BandMetaData($1, ARRAY[]::int[]); $$
	LANGUAGE 'sql' IMMUTABLE STRICT PARALLEL SAFE;

CREATE OR REPLACE FUNCTION _add_raster_constraint_nodata_values(rastschema name, rasttable name, rastcolumn name)
	RETURNS boolean AS $$
	DECLARE
		fqtn text;
		cn name;
		sql text;
		attr numeric[];
		max int;
	BEGIN
		fqtn := '';
		IF length($1) > 0 THEN
			fqtn := quote_ident($1) || '.';
		END IF;
		fqtn := fqtn || quote_ident($2);

		cn := 'enforce_nodata_values_' || $3;

		sql := 'SELECT @extschema@._raster_constraint_nodata_values(' || quote_ident($3)
			|| ') FROM ' || fqtn
			|| ' WHERE '
			|| quote_ident($3)
			|| ' IS NOT NULL LIMIT 1;';
		BEGIN
			EXECUTE sql INTO attr;
		EXCEPTION WHEN OTHERS THEN
			RAISE NOTICE 'Unable to get the nodata values of a sample raster: % (%)',
        SQLERRM, SQLSTATE;
			RETURN FALSE;
		END;
		max := array_length(attr, 1);
		IF max < 1 OR max IS NULL THEN
			RAISE NOTICE 'Unable to get the nodata values of a sample raster (max < 1 or null)';
			RETURN FALSE;
		END IF;

		sql := 'ALTER TABLE ' || fqtn
			|| ' ADD CONSTRAINT ' || quote_ident(cn)
			|| ' CHECK (_raster_constraint_nodata_values(' || quote_ident($3)
			|| ')::numeric[] = ''{';
		FOR x in 1..max LOOP
			IF attr[x] IS NULL THEN
				sql := sql || 'NULL';
			ELSE
				sql := sql || attr[x];
			END IF;
			IF x < max THEN
				sql := sql || ',';
			END IF;
		END LOOP;
		sql := sql || '}''::numeric[])';

		RETURN  @extschema@._add_raster_constraint(cn, sql);
	END;
	$$ LANGUAGE 'plpgsql' VOLATILE STRICT;

CREATE OR REPLACE FUNCTION _drop_raster_constraint_nodata_values(rastschema name, rasttable name, rastcolumn name)
	RETURNS boolean AS
	$$ SELECT  @extschema@._drop_raster_constraint($1, $2, 'enforce_nodata_values_' || $3) $$
	LANGUAGE 'sql' VOLATILE STRICT
	COST 100;

CREATE OR REPLACE FUNCTION _raster_constraint_info_out_db(rastschema name, rasttable name, rastcolumn name)
	RETURNS boolean[] AS $$
	SELECT
		trim(
			both '''' from split_part(
				regexp_replace(
					split_part(s.consrc, ' = ', 2),
					'[\(\)]', '', 'g'
				),
				'::', 1
			)
		)::boolean[]
	FROM pg_class c, pg_namespace n, pg_attribute a
			, (SELECT connamespace, conrelid, conkey, pg_get_constraintdef(oid) As consrc
			FROM pg_constraint) AS s
	WHERE n.nspname = $1
		AND c.relname = $2
		AND a.attname = $3
		AND a.attrelid = c.oid
		AND s.connamespace = n.oid
		AND s.conrelid = c.oid
		AND a.attnum = ANY (s.conkey)
		AND s.consrc LIKE '%_raster_constraint_out_db(%';
	$$ LANGUAGE sql STABLE STRICT;

CREATE OR REPLACE FUNCTION _raster_constraint_out_db(rast raster)
	RETURNS boolean[] AS
	$$ SELECT array_agg(isoutdb)::boolean[] FROM @extschema@.ST_BandMetaData($1, ARRAY[]::int[]); $$
	LANGUAGE 'sql' IMMUTABLE STRICT PARALLEL SAFE;

CREATE OR REPLACE FUNCTION _add_raster_constraint_out_db(rastschema name, rasttable name, rastcolumn name)
	RETURNS boolean AS $$
	DECLARE
		fqtn text;
		cn name;
		sql text;
		attr boolean[];
		max int;
	BEGIN
		fqtn := '';
		IF length($1) > 0 THEN
			fqtn := quote_ident($1) || '.';
		END IF;
		fqtn := fqtn || quote_ident($2);

		cn := 'enforce_out_db_' || $3;

		sql := 'SELECT @extschema@._raster_constraint_out_db(' || quote_ident($3)
			|| ') FROM ' || fqtn
			|| ' WHERE '
			|| quote_ident($3)
			|| ' IS NOT NULL LIMIT 1;';
		BEGIN
			EXECUTE sql INTO attr;
		EXCEPTION WHEN OTHERS THEN
			RAISE NOTICE 'Unable to get the out-of-database bands of a sample raster: % (%)',
        SQLERRM, SQLSTATE;
			RETURN FALSE;
		END;
		max := array_length(attr, 1);
		IF max < 1 OR max IS NULL THEN
			RAISE NOTICE 'Unable to get the out-of-database bands of a sample raster (max < 1 or null)';
			RETURN FALSE;
		END IF;

		sql := 'ALTER TABLE ' || fqtn
			|| ' ADD CONSTRAINT ' || quote_ident(cn)
			|| ' CHECK ( @extschema@._raster_constraint_out_db(' || quote_ident($3)
			|| ') = ''{';
		FOR x in 1..max LOOP
			IF attr[x] IS FALSE THEN
				sql := sql || 'FALSE';
			ELSE
				sql := sql || 'TRUE';
			END IF;
			IF x < max THEN
				sql := sql || ',';
			END IF;
		END LOOP;
		sql := sql || '}''::boolean[])';

		RETURN  @extschema@._add_raster_constraint(cn, sql);
	END;
	$$ LANGUAGE 'plpgsql' VOLATILE STRICT;

CREATE OR REPLACE FUNCTION _drop_raster_constraint_out_db(rastschema name, rasttable name, rastcolumn name)
	RETURNS boolean AS
	$$ SELECT  @extschema@._drop_raster_constraint($1, $2, 'enforce_out_db_' || $3) $$
	LANGUAGE 'sql' VOLATILE STRICT;

CREATE OR REPLACE FUNCTION _raster_constraint_info_index(rastschema name, rasttable name, rastcolumn name)
	RETURNS boolean AS $$
		SELECT
			TRUE
		FROM pg_catalog.pg_class c
		JOIN pg_catalog.pg_index i
			ON i.indexrelid = c.oid
		JOIN pg_catalog.pg_class c2
			ON i.indrelid = c2.oid
		JOIN pg_catalog.pg_namespace n
			ON n.oid = c.relnamespace
		JOIN pg_am am
			ON c.relam = am.oid
		JOIN pg_attribute att
			ON att.attrelid = c2.oid
				AND pg_catalog.format_type(att.atttypid, att.atttypmod) = 'raster'
		WHERE c.relkind IN ('i')
			AND n.nspname = $1
			AND c2.relname = $2
			AND att.attname = $3
			AND am.amname = 'gist'
			AND strpos(pg_catalog.pg_get_expr(i.indexprs, i.indrelid), att.attname) > 0;
	$$ LANGUAGE sql STABLE STRICT;

------------------------------------------------------------------------------
-- AddRasterConstraints
------------------------------------------------------------------------------

CREATE OR REPLACE FUNCTION AddRasterConstraints (
	rastschema name,
	rasttable name,
	rastcolumn name,
	VARIADIC constraints text[]
)
	RETURNS boolean
	AS $$
	DECLARE
		max int;
		cnt int;
		sql text;
		schema name;
		x int;
		kw text;
		rtn boolean;
	BEGIN
		cnt := 0;
		max := array_length(constraints, 1);
		IF max < 1 THEN
			RAISE NOTICE 'No constraints indicated to be added.  Doing nothing';
			RETURN TRUE;
		END IF;

		-- validate schema
		schema := NULL;
		IF length($1) > 0 THEN
			sql := 'SELECT nspname FROM pg_namespace '
				|| 'WHERE nspname = ' || quote_literal($1)
				|| 'LIMIT 1';
			EXECUTE sql INTO schema;

			IF schema IS NULL THEN
				RAISE EXCEPTION 'The value provided for schema is invalid';
				RETURN FALSE;
			END IF;
		END IF;

		IF schema IS NULL THEN
			sql := 'SELECT n.nspname AS schemaname '
				|| 'FROM pg_catalog.pg_class c '
				|| 'JOIN pg_catalog.pg_namespace n ON n.oid = c.relnamespace '
				|| 'WHERE c.relkind = ' || quote_literal('r')
				|| ' AND n.nspname NOT IN (' || quote_literal('pg_catalog')
				|| ', ' || quote_literal('pg_toast')
				|| ') AND pg_catalog.pg_table_is_visible(c.oid)'
				|| ' AND c.relname = ' || quote_literal($2);
			EXECUTE sql INTO schema;

			IF schema IS NULL THEN
				RAISE EXCEPTION 'The table % does not occur in the search_path', quote_literal($2);
				RETURN FALSE;
			END IF;
		END IF;

		<<kwloop>>
		FOR x in 1..max LOOP
			kw := trim(both from lower(constraints[x]));

			BEGIN
				CASE
					WHEN kw = 'srid' THEN
						RAISE NOTICE 'Adding SRID constraint';
						rtn :=  @extschema@._add_raster_constraint_srid(schema, $2, $3);
					WHEN kw IN ('scale_x', 'scalex') THEN
						RAISE NOTICE 'Adding scale-X constraint';
						rtn :=  @extschema@._add_raster_constraint_scale(schema, $2, $3, 'x');
					WHEN kw IN ('scale_y', 'scaley') THEN
						RAISE NOTICE 'Adding scale-Y constraint';
						rtn :=  @extschema@._add_raster_constraint_scale(schema, $2, $3, 'y');
					WHEN kw = 'scale' THEN
						RAISE NOTICE 'Adding scale-X constraint';
						rtn :=  @extschema@._add_raster_constraint_scale(schema, $2, $3, 'x');
						RAISE NOTICE 'Adding scale-Y constraint';
						rtn :=  @extschema@._add_raster_constraint_scale(schema, $2, $3, 'y');
					WHEN kw IN ('blocksize_x', 'blocksizex', 'width') THEN
						RAISE NOTICE 'Adding blocksize-X constraint';
						rtn :=  @extschema@._add_raster_constraint_blocksize(schema, $2, $3, 'width');
					WHEN kw IN ('blocksize_y', 'blocksizey', 'height') THEN
						RAISE NOTICE 'Adding blocksize-Y constraint';
						rtn :=  @extschema@._add_raster_constraint_blocksize(schema, $2, $3, 'height');
					WHEN kw = 'blocksize' THEN
						RAISE NOTICE 'Adding blocksize-X constraint';
						rtn :=  @extschema@._add_raster_constraint_blocksize(schema, $2, $3, 'width');
						RAISE NOTICE 'Adding blocksize-Y constraint';
						rtn :=  @extschema@._add_raster_constraint_blocksize(schema, $2, $3, 'height');
					WHEN kw IN ('same_alignment', 'samealignment', 'alignment') THEN
						RAISE NOTICE 'Adding alignment constraint';
						rtn :=  @extschema@._add_raster_constraint_alignment(schema, $2, $3);
					WHEN kw IN ('regular_blocking', 'regularblocking') THEN
						RAISE NOTICE 'Adding coverage tile constraint required for regular blocking';
						rtn :=  @extschema@._add_raster_constraint_coverage_tile(schema, $2, $3);
						IF rtn IS NOT FALSE THEN
							RAISE NOTICE 'Adding spatially unique constraint required for regular blocking';
							rtn :=  @extschema@._add_raster_constraint_spatially_unique(schema, $2, $3);
						END IF;
					WHEN kw IN ('num_bands', 'numbands') THEN
						RAISE NOTICE 'Adding number of bands constraint';
						rtn :=  @extschema@._add_raster_constraint_num_bands(schema, $2, $3);
					WHEN kw IN ('pixel_types', 'pixeltypes') THEN
						RAISE NOTICE 'Adding pixel type constraint';
						rtn :=  @extschema@._add_raster_constraint_pixel_types(schema, $2, $3);
					WHEN kw IN ('nodata_values', 'nodatavalues', 'nodata') THEN
						RAISE NOTICE 'Adding nodata value constraint';
						rtn :=  @extschema@._add_raster_constraint_nodata_values(schema, $2, $3);
					WHEN kw IN ('out_db', 'outdb') THEN
						RAISE NOTICE 'Adding out-of-database constraint';
						rtn :=  @extschema@._add_raster_constraint_out_db(schema, $2, $3);
					WHEN kw = 'extent' THEN
						RAISE NOTICE 'Adding maximum extent constraint';
						rtn :=  @extschema@._add_raster_constraint_extent(schema, $2, $3);
					ELSE
						RAISE NOTICE 'Unknown constraint: %.  Skipping', quote_literal(constraints[x]);
						CONTINUE kwloop;
				END CASE;
			END;

			IF rtn IS FALSE THEN
				cnt := cnt + 1;
				RAISE WARNING 'Unable to add constraint: %.  Skipping', quote_literal(constraints[x]);
			END IF;

		END LOOP kwloop;

		IF cnt = max THEN
			RAISE EXCEPTION 'None of the constraints specified could be added.  Is the schema name, table name or column name incorrect?';
			RETURN FALSE;
		END IF;

		RETURN TRUE;
	END;
	$$ LANGUAGE 'plpgsql' VOLATILE STRICT;

CREATE OR REPLACE FUNCTION AddRasterConstraints (
	rasttable name,
	rastcolumn name,
	VARIADIC constraints text[]
)
	RETURNS boolean AS
	$$ SELECT @extschema@.AddRasterConstraints('', $1, $2, VARIADIC $3) $$
	LANGUAGE 'sql' VOLATILE STRICT;

CREATE OR REPLACE FUNCTION AddRasterConstraints (
	rastschema name,
	rasttable name,
	rastcolumn name,
	srid boolean DEFAULT TRUE,
	scale_x boolean DEFAULT TRUE,
	scale_y boolean DEFAULT TRUE,
	blocksize_x boolean DEFAULT TRUE,
	blocksize_y boolean DEFAULT TRUE,
	same_alignment boolean DEFAULT TRUE,
	regular_blocking boolean DEFAULT FALSE, -- false as regular_blocking is an enhancement
	num_bands boolean DEFAULT TRUE,
	pixel_types boolean DEFAULT TRUE,
	nodata_values boolean DEFAULT TRUE,
	out_db boolean DEFAULT TRUE,
	extent boolean DEFAULT TRUE
)
	RETURNS boolean
	AS $$
	DECLARE
		constraints text[];
	BEGIN
		IF srid IS TRUE THEN
			constraints := constraints || 'srid'::text;
		END IF;

		IF scale_x IS TRUE THEN
			constraints := constraints || 'scale_x'::text;
		END IF;

		IF scale_y IS TRUE THEN
			constraints := constraints || 'scale_y'::text;
		END IF;

		IF blocksize_x IS TRUE THEN
			constraints := constraints || 'blocksize_x'::text;
		END IF;

		IF blocksize_y IS TRUE THEN
			constraints := constraints || 'blocksize_y'::text;
		END IF;

		IF same_alignment IS TRUE THEN
			constraints := constraints || 'same_alignment'::text;
		END IF;

		IF regular_blocking IS TRUE THEN
			constraints := constraints || 'regular_blocking'::text;
		END IF;

		IF num_bands IS TRUE THEN
			constraints := constraints || 'num_bands'::text;
		END IF;

		IF pixel_types IS TRUE THEN
			constraints := constraints || 'pixel_types'::text;
		END IF;

		IF nodata_values IS TRUE THEN
			constraints := constraints || 'nodata_values'::text;
		END IF;

		IF out_db IS TRUE THEN
			constraints := constraints || 'out_db'::text;
		END IF;

		IF extent IS TRUE THEN
			constraints := constraints || 'extent'::text;
		END IF;

		RETURN @extschema@.AddRasterConstraints($1, $2, $3, VARIADIC constraints);
	END;
	$$ LANGUAGE 'plpgsql' VOLATILE STRICT;

CREATE OR REPLACE FUNCTION AddRasterConstraints (
	rasttable name,
	rastcolumn name,
	srid boolean DEFAULT TRUE,
	scale_x boolean DEFAULT TRUE,
	scale_y boolean DEFAULT TRUE,
	blocksize_x boolean DEFAULT TRUE,
	blocksize_y boolean DEFAULT TRUE,
	same_alignment boolean DEFAULT TRUE,
	regular_blocking boolean DEFAULT FALSE, -- false as regular_blocking is an enhancement
	num_bands boolean DEFAULT TRUE,
	pixel_types boolean DEFAULT TRUE,
	nodata_values boolean DEFAULT TRUE,
	out_db boolean DEFAULT TRUE,
	extent boolean DEFAULT TRUE
)
	RETURNS boolean AS
	$$ SELECT @extschema@.AddRasterConstraints('', $1, $2, $3, $4, $5, $6, $7, $8, $9, $10, $11, $12, $13, $14) $$
	LANGUAGE 'sql' VOLATILE STRICT;

------------------------------------------------------------------------------
-- DropRasterConstraints
------------------------------------------------------------------------------

CREATE OR REPLACE FUNCTION DropRasterConstraints (
	rastschema name,
	rasttable name,
	rastcolumn name,
	VARIADIC constraints text[]
)
	RETURNS boolean
	AS $$
	DECLARE
		max int;
		x int;
		schema name;
		sql text;
		kw text;
		rtn boolean;
		cnt int;
	BEGIN
		cnt := 0;
		max := array_length(constraints, 1);
		IF max < 1 THEN
			RAISE NOTICE 'No constraints indicated to be dropped.  Doing nothing';
			RETURN TRUE;
		END IF;

		-- validate schema
		schema := NULL;
		IF length($1) > 0 THEN
			sql := 'SELECT nspname FROM pg_namespace '
				|| 'WHERE nspname = ' || quote_literal($1)
				|| 'LIMIT 1';
			EXECUTE sql INTO schema;

			IF schema IS NULL THEN
				RAISE EXCEPTION 'The value provided for schema is invalid';
				RETURN FALSE;
			END IF;
		END IF;

		IF schema IS NULL THEN
			sql := 'SELECT n.nspname AS schemaname '
				|| 'FROM pg_catalog.pg_class c '
				|| 'JOIN pg_catalog.pg_namespace n ON n.oid = c.relnamespace '
				|| 'WHERE c.relkind = ' || quote_literal('r')
				|| ' AND n.nspname NOT IN (' || quote_literal('pg_catalog')
				|| ', ' || quote_literal('pg_toast')
				|| ') AND pg_catalog.pg_table_is_visible(c.oid)'
				|| ' AND c.relname = ' || quote_literal($2);
			EXECUTE sql INTO schema;

			IF schema IS NULL THEN
				RAISE EXCEPTION 'The table % does not occur in the search_path', quote_literal($2);
				RETURN FALSE;
			END IF;
		END IF;

		<<kwloop>>
		FOR x in 1..max LOOP
			kw := trim(both from lower(constraints[x]));

			BEGIN
				CASE
					WHEN kw = 'srid' THEN
						RAISE NOTICE 'Dropping SRID constraint';
						rtn :=  @extschema@._drop_raster_constraint_srid(schema, $2, $3);
					WHEN kw IN ('scale_x', 'scalex') THEN
						RAISE NOTICE 'Dropping scale-X constraint';
						rtn :=  @extschema@._drop_raster_constraint_scale(schema, $2, $3, 'x');
					WHEN kw IN ('scale_y', 'scaley') THEN
						RAISE NOTICE 'Dropping scale-Y constraint';
						rtn :=  @extschema@._drop_raster_constraint_scale(schema, $2, $3, 'y');
					WHEN kw = 'scale' THEN
						RAISE NOTICE 'Dropping scale-X constraint';
						rtn :=  @extschema@._drop_raster_constraint_scale(schema, $2, $3, 'x');
						RAISE NOTICE 'Dropping scale-Y constraint';
						rtn :=  @extschema@._drop_raster_constraint_scale(schema, $2, $3, 'y');
					WHEN kw IN ('blocksize_x', 'blocksizex', 'width') THEN
						RAISE NOTICE 'Dropping blocksize-X constraint';
						rtn :=  @extschema@._drop_raster_constraint_blocksize(schema, $2, $3, 'width');
					WHEN kw IN ('blocksize_y', 'blocksizey', 'height') THEN
						RAISE NOTICE 'Dropping blocksize-Y constraint';
						rtn :=  @extschema@._drop_raster_constraint_blocksize(schema, $2, $3, 'height');
					WHEN kw = 'blocksize' THEN
						RAISE NOTICE 'Dropping blocksize-X constraint';
						rtn :=  @extschema@._drop_raster_constraint_blocksize(schema, $2, $3, 'width');
						RAISE NOTICE 'Dropping blocksize-Y constraint';
						rtn :=  @extschema@._drop_raster_constraint_blocksize(schema, $2, $3, 'height');
					WHEN kw IN ('same_alignment', 'samealignment', 'alignment') THEN
						RAISE NOTICE 'Dropping alignment constraint';
						rtn :=  @extschema@._drop_raster_constraint_alignment(schema, $2, $3);
					WHEN kw IN ('regular_blocking', 'regularblocking') THEN
						rtn :=  @extschema@._drop_raster_constraint_regular_blocking(schema, $2, $3);

						RAISE NOTICE 'Dropping coverage tile constraint required for regular blocking';
						rtn :=  @extschema@._drop_raster_constraint_coverage_tile(schema, $2, $3);

						IF rtn IS NOT FALSE THEN
							RAISE NOTICE 'Dropping spatially unique constraint required for regular blocking';
							rtn :=  @extschema@._drop_raster_constraint_spatially_unique(schema, $2, $3);
						END IF;
					WHEN kw IN ('num_bands', 'numbands') THEN
						RAISE NOTICE 'Dropping number of bands constraint';
						rtn :=  @extschema@._drop_raster_constraint_num_bands(schema, $2, $3);
					WHEN kw IN ('pixel_types', 'pixeltypes') THEN
						RAISE NOTICE 'Dropping pixel type constraint';
						rtn :=  @extschema@._drop_raster_constraint_pixel_types(schema, $2, $3);
					WHEN kw IN ('nodata_values', 'nodatavalues', 'nodata') THEN
						RAISE NOTICE 'Dropping nodata value constraint';
						rtn :=  @extschema@._drop_raster_constraint_nodata_values(schema, $2, $3);
					WHEN kw IN ('out_db', 'outdb') THEN
						RAISE NOTICE 'Dropping out-of-database constraint';
						rtn :=  @extschema@._drop_raster_constraint_out_db(schema, $2, $3);
					WHEN kw = 'extent' THEN
						RAISE NOTICE 'Dropping maximum extent constraint';
						rtn :=  @extschema@._drop_raster_constraint_extent(schema, $2, $3);
					ELSE
						RAISE NOTICE 'Unknown constraint: %.  Skipping', quote_literal(constraints[x]);
						CONTINUE kwloop;
				END CASE;
			END;

			IF rtn IS FALSE THEN
				cnt := cnt + 1;
				RAISE WARNING 'Unable to drop constraint: %.  Skipping', quote_literal(constraints[x]);
			END IF;

		END LOOP kwloop;

		IF cnt = max THEN
			RAISE EXCEPTION 'None of the constraints specified could be dropped.  Is the schema name, table name or column name incorrect?';
			RETURN FALSE;
		END IF;

		RETURN TRUE;
	END;
	$$ LANGUAGE 'plpgsql' VOLATILE STRICT;

CREATE OR REPLACE FUNCTION DropRasterConstraints (
	rasttable name,
	rastcolumn name,
	VARIADIC constraints text[]
)
	RETURNS boolean AS
	$$ SELECT  @extschema@.DropRasterConstraints('', $1, $2, VARIADIC $3) $$
	LANGUAGE 'sql' VOLATILE STRICT;

CREATE OR REPLACE FUNCTION DropRasterConstraints (
	rastschema name,
	rasttable name,
	rastcolumn name,
	srid boolean DEFAULT TRUE,
	scale_x boolean DEFAULT TRUE,
	scale_y boolean DEFAULT TRUE,
	blocksize_x boolean DEFAULT TRUE,
	blocksize_y boolean DEFAULT TRUE,
	same_alignment boolean DEFAULT TRUE,
	regular_blocking boolean DEFAULT TRUE,
	num_bands boolean DEFAULT TRUE,
	pixel_types boolean DEFAULT TRUE,
	nodata_values boolean DEFAULT TRUE,
	out_db boolean DEFAULT TRUE,
	extent boolean DEFAULT TRUE
)
	RETURNS boolean
	AS $$
	DECLARE
		constraints text[];
	BEGIN
		IF srid IS TRUE THEN
			constraints := constraints || 'srid'::text;
		END IF;

		IF scale_x IS TRUE THEN
			constraints := constraints || 'scale_x'::text;
		END IF;

		IF scale_y IS TRUE THEN
			constraints := constraints || 'scale_y'::text;
		END IF;

		IF blocksize_x IS TRUE THEN
			constraints := constraints || 'blocksize_x'::text;
		END IF;

		IF blocksize_y IS TRUE THEN
			constraints := constraints || 'blocksize_y'::text;
		END IF;

		IF same_alignment IS TRUE THEN
			constraints := constraints || 'same_alignment'::text;
		END IF;

		IF regular_blocking IS TRUE THEN
			constraints := constraints || 'regular_blocking'::text;
		END IF;

		IF num_bands IS TRUE THEN
			constraints := constraints || 'num_bands'::text;
		END IF;

		IF pixel_types IS TRUE THEN
			constraints := constraints || 'pixel_types'::text;
		END IF;

		IF nodata_values IS TRUE THEN
			constraints := constraints || 'nodata_values'::text;
		END IF;

		IF out_db IS TRUE THEN
			constraints := constraints || 'out_db'::text;
		END IF;

		IF extent IS TRUE THEN
			constraints := constraints || 'extent'::text;
		END IF;

		RETURN DropRasterConstraints($1, $2, $3, VARIADIC constraints);
	END;
	$$ LANGUAGE 'plpgsql' VOLATILE STRICT;

CREATE OR REPLACE FUNCTION DropRasterConstraints (
	rasttable name,
	rastcolumn name,
	srid boolean DEFAULT TRUE,
	scale_x boolean DEFAULT TRUE,
	scale_y boolean DEFAULT TRUE,
	blocksize_x boolean DEFAULT TRUE,
	blocksize_y boolean DEFAULT TRUE,
	same_alignment boolean DEFAULT TRUE,
	regular_blocking boolean DEFAULT TRUE,
	num_bands boolean DEFAULT TRUE,
	pixel_types boolean DEFAULT TRUE,
	nodata_values boolean DEFAULT TRUE,
	out_db boolean DEFAULT TRUE,
	extent boolean DEFAULT TRUE
)
	RETURNS boolean AS
	$$ SELECT DropRasterConstraints('', $1, $2, $3, $4, $5, $6, $7, $8, $9, $10, $11, $12, $13, $14) $$
	LANGUAGE 'sql' VOLATILE STRICT;

------------------------------------------------------------------------------
-- raster_columns
--
-- The metadata is documented in the PostGIS Raster specification:
-- http://trac.osgeo.org/postgis/wiki/WKTRaster/SpecificationFinal01
------------------------------------------------------------------------------
-- Availability: 2.0.0
-- Changed: 2.2.0
-- Changed: 2.4.0 List partitioned parent tables
CREATE OR REPLACE VIEW raster_columns AS
	SELECT
		current_database() AS r_table_catalog,
		n.nspname AS r_table_schema,
		c.relname AS r_table_name,
		a.attname AS r_raster_column,
		COALESCE(_raster_constraint_info_srid(n.nspname, c.relname, a.attname), (SELECT ST_SRID('POINT(0 0)'::geometry))) AS srid,
		_raster_constraint_info_scale(n.nspname, c.relname, a.attname, 'x') AS scale_x,
		_raster_constraint_info_scale(n.nspname, c.relname, a.attname, 'y') AS scale_y,
		_raster_constraint_info_blocksize(n.nspname, c.relname, a.attname, 'width') AS blocksize_x,
		_raster_constraint_info_blocksize(n.nspname, c.relname, a.attname, 'height') AS blocksize_y,
		COALESCE(_raster_constraint_info_alignment(n.nspname, c.relname, a.attname), FALSE) AS same_alignment,
		COALESCE(_raster_constraint_info_regular_blocking(n.nspname, c.relname, a.attname), FALSE) AS regular_blocking,
		_raster_constraint_info_num_bands(n.nspname, c.relname, a.attname) AS num_bands,
		_raster_constraint_info_pixel_types(n.nspname, c.relname, a.attname) AS pixel_types,
		_raster_constraint_info_nodata_values(n.nspname, c.relname, a.attname) AS nodata_values,
		_raster_constraint_info_out_db(n.nspname, c.relname, a.attname) AS out_db,
		_raster_constraint_info_extent(n.nspname, c.relname, a.attname) AS extent,
		COALESCE(_raster_constraint_info_index(n.nspname, c.relname, a.attname), FALSE) AS spatial_index
	FROM
		pg_class c,
		pg_attribute a,
		pg_type t,
		pg_namespace n
	WHERE t.typname = 'raster'::name
		AND a.attisdropped = false
		AND a.atttypid = t.oid
		AND a.attrelid = c.oid
		AND c.relnamespace = n.oid
		AND c.relkind = ANY (ARRAY['r'::"char", 'v'::"char", 'm'::"char", 'f'::"char", 'p'::"char"] )
		AND NOT pg_is_other_temp_schema(c.relnamespace)  AND has_table_privilege(c.oid, 'SELECT'::text);

------------------------------------------------------------------------------
-- overview constraint functions
-------------------------------------------------------------------------------

CREATE OR REPLACE FUNCTION _overview_constraint(ov raster, factor integer, refschema name, reftable name, refcolumn name)
	RETURNS boolean AS
	$$ SELECT COALESCE((SELECT TRUE FROM @extschema@.raster_columns WHERE r_table_catalog = current_database() AND r_table_schema = $3 AND r_table_name = $4 AND r_raster_column = $5), FALSE) $$
	LANGUAGE 'sql' STABLE
	COST 100;

-- Changed: 3.1.2
CREATE OR REPLACE FUNCTION _overview_constraint_info(
	ovschema name, ovtable name, ovcolumn name,
		OUT refschema name,
		OUT reftable name,
		OUT refcolumn name,
		OUT factor integer
	)
	AS $$
	SELECT
		split_part(split_part(s.consrc, '''::name', 1), '''', 2)::name,
		split_part(split_part(s.consrc, '''::name', 2), '''', 2)::name,
		split_part(split_part(s.consrc, '''::name', 3), '''', 2)::name,
		trim(both from split_part(s.consrc, ',', 2))::integer
	FROM pg_class c, pg_namespace n, pg_attribute a
		, (SELECT connamespace, conrelid, conkey, pg_get_constraintdef(oid) As consrc
		    FROM pg_constraint) AS s
	WHERE n.nspname = $1
		AND c.relname = $2
		AND a.attname = $3
		AND a.attrelid = c.oid
		AND s.connamespace = n.oid
		AND s.conrelid = c.oid
		AND a.attnum = ANY (s.conkey)
		AND s.consrc LIKE '%_overview_constraint(%' LIMIT 1
	$$ LANGUAGE sql STABLE STRICT
  COST 100;

CREATE OR REPLACE FUNCTION _add_overview_constraint(
	ovschema name, ovtable name, ovcolumn name,
	refschema name, reftable name, refcolumn name,
	factor integer
)
	RETURNS boolean AS $$
	DECLARE
		fqtn text;
		cn name;
		sql text;
	BEGIN
		fqtn := '';
		IF length($1) > 0 THEN
			fqtn := quote_ident($1) || '.';
		END IF;
		fqtn := fqtn || quote_ident($2);

		cn := 'enforce_overview_' || $3;

		sql := 'ALTER TABLE ' || fqtn
			|| ' ADD CONSTRAINT ' || quote_ident(cn)
			|| ' CHECK ( @extschema@._overview_constraint(' || quote_ident($3)
			|| ',' || $7
			|| ',' || quote_literal($4)
			|| ',' || quote_literal($5)
			|| ',' || quote_literal($6)
			|| '))';

		RETURN  @extschema@._add_raster_constraint(cn, sql);
	END;
	$$ LANGUAGE 'plpgsql' VOLATILE STRICT;

CREATE OR REPLACE FUNCTION _drop_overview_constraint(ovschema name, ovtable name, ovcolumn name)
	RETURNS boolean AS
	$$ SELECT  @extschema@._drop_raster_constraint($1, $2, 'enforce_overview_' || $3) $$
	LANGUAGE 'sql' VOLATILE STRICT;

------------------------------------------------------------------------------
-- RASTER_OVERVIEWS
------------------------------------------------------------------------------
-- Availability: 2.0.0
-- Changed: 2.2.0
CREATE OR REPLACE VIEW raster_overviews AS
	SELECT
		current_database() AS o_table_catalog,
		n.nspname AS o_table_schema,
		c.relname AS o_table_name,
		a.attname AS o_raster_column,
		current_database() AS r_table_catalog,
		split_part(split_part(s.consrc, '''::name', 1), '''', 2)::name AS r_table_schema,
		split_part(split_part(s.consrc, '''::name', 2), '''', 2)::name AS r_table_name,
		split_part(split_part(s.consrc, '''::name', 3), '''', 2)::name AS r_raster_column,
		trim(both from split_part(s.consrc, ',', 2))::integer AS overview_factor
	FROM
		pg_class c,
		pg_attribute a,
		pg_type t,
		pg_namespace n,
		(SELECT connamespace, conrelid, conkey, pg_get_constraintdef(oid) As consrc
		    FROM pg_constraint) AS s
	WHERE t.typname = 'raster'::name
		AND a.attisdropped = false
		AND a.atttypid = t.oid
		AND a.attrelid = c.oid
		AND c.relnamespace = n.oid
		AND c.relkind = ANY(ARRAY['r'::char, 'v'::char, 'm'::char, 'f'::char])
		AND s.connamespace = n.oid
		AND s.conrelid = c.oid
		AND s.consrc LIKE '%_overview_constraint(%'
		AND NOT pg_is_other_temp_schema(c.relnamespace)  AND has_table_privilege(c.oid, 'SELECT'::text);

------------------------------------------------------------------------------
-- AddOverviewConstraints
------------------------------------------------------------------------------

-- Availability: 2.0.0
CREATE OR REPLACE FUNCTION AddOverviewConstraints (
	ovschema name, ovtable name, ovcolumn name,
	refschema name, reftable name, refcolumn name,
	ovfactor int
)
	RETURNS boolean
	AS $$
	DECLARE
		x int;
		s name;
		t name;
		oschema name;
		rschema name;
		sql text;
		rtn boolean;
	BEGIN
		FOR x IN 1..2 LOOP
			s := '';

			IF x = 1 THEN
				s := $1;
				t := $2;
			ELSE
				s := $4;
				t := $5;
			END IF;

			-- validate user-provided schema
			IF length(s) > 0 THEN
				sql := 'SELECT nspname FROM pg_namespace '
					|| 'WHERE nspname = ' || quote_literal(s)
					|| 'LIMIT 1';
				EXECUTE sql INTO s;

				IF s IS NULL THEN
					RAISE EXCEPTION 'The value % is not a valid schema', quote_literal(s);
					RETURN FALSE;
				END IF;
			END IF;

			-- no schema, determine what it could be using the table
			IF length(s) < 1 THEN
				sql := 'SELECT n.nspname AS schemaname '
					|| 'FROM pg_catalog.pg_class c '
					|| 'JOIN pg_catalog.pg_namespace n ON n.oid = c.relnamespace '
					|| 'WHERE c.relkind = ' || quote_literal('r')
					|| ' AND n.nspname NOT IN (' || quote_literal('pg_catalog')
					|| ', ' || quote_literal('pg_toast')
					|| ') AND pg_catalog.pg_table_is_visible(c.oid)'
					|| ' AND c.relname = ' || quote_literal(t);
				EXECUTE sql INTO s;

				IF s IS NULL THEN
					RAISE EXCEPTION 'The table % does not occur in the search_path', quote_literal(t);
					RETURN FALSE;
				END IF;
			END IF;

			IF x = 1 THEN
				oschema := s;
			ELSE
				rschema := s;
			END IF;
		END LOOP;

		-- reference raster
		rtn :=  @extschema@._add_overview_constraint(oschema, $2, $3, rschema, $5, $6, $7);
		IF rtn IS FALSE THEN
			RAISE EXCEPTION 'Unable to add the overview constraint.  Is the schema name, table name or column name incorrect?';
			RETURN FALSE;
		END IF;

		RETURN TRUE;
	END;
	$$ LANGUAGE 'plpgsql' VOLATILE STRICT;

-- Availability: 2.0.0
CREATE OR REPLACE FUNCTION AddOverviewConstraints (
	ovtable name, ovcolumn name,
	reftable name, refcolumn name,
	ovfactor int
)
	RETURNS boolean
	AS $$ SELECT  @extschema@.AddOverviewConstraints('', $1, $2, '', $3, $4, $5) $$
	LANGUAGE 'sql' VOLATILE STRICT;

------------------------------------------------------------------------------
-- DropOverviewConstraints
------------------------------------------------------------------------------

-- Availability: 2.0.0
CREATE OR REPLACE FUNCTION DropOverviewConstraints (
	ovschema name,
	ovtable name,
	ovcolumn name
)
	RETURNS boolean
	AS $$
	DECLARE
		schema name;
		sql text;
		rtn boolean;
	BEGIN
		-- validate schema
		schema := NULL;
		IF length($1) > 0 THEN
			sql := 'SELECT nspname FROM pg_namespace '
				|| 'WHERE nspname = ' || quote_literal($1)
				|| 'LIMIT 1';
			EXECUTE sql INTO schema;

			IF schema IS NULL THEN
				RAISE EXCEPTION 'The value provided for schema is invalid';
				RETURN FALSE;
			END IF;
		END IF;

		IF schema IS NULL THEN
			sql := 'SELECT n.nspname AS schemaname '
				|| 'FROM pg_catalog.pg_class c '
				|| 'JOIN pg_catalog.pg_namespace n ON n.oid = c.relnamespace '
				|| 'WHERE c.relkind = ' || quote_literal('r')
				|| ' AND n.nspname NOT IN (' || quote_literal('pg_catalog')
				|| ', ' || quote_literal('pg_toast')
				|| ') AND pg_catalog.pg_table_is_visible(c.oid)'
				|| ' AND c.relname = ' || quote_literal($2);
			EXECUTE sql INTO schema;

			IF schema IS NULL THEN
				RAISE EXCEPTION 'The table % does not occur in the search_path', quote_literal($2);
				RETURN FALSE;
			END IF;
		END IF;

		rtn :=  @extschema@._drop_overview_constraint(schema, $2, $3);
		IF rtn IS FALSE THEN
			RAISE EXCEPTION 'Unable to drop the overview constraint .  Is the schema name, table name or column name incorrect?';
			RETURN FALSE;
		END IF;

		RETURN TRUE;
	END;
	$$ LANGUAGE 'plpgsql' VOLATILE STRICT;

-- Availability: 2.0.0
CREATE OR REPLACE FUNCTION DropOverviewConstraints (
	ovtable name,
	ovcolumn name
)
	RETURNS boolean
	AS $$ SELECT  @extschema@.DropOverviewConstraints('', $1, $2) $$
	LANGUAGE 'sql' VOLATILE STRICT;

------------------------------------------------------------------------------
-- UpdateRasterSRID
------------------------------------------------------------------------------

CREATE OR REPLACE FUNCTION _UpdateRasterSRID(
	schema_name name, table_name name, column_name name,
	new_srid integer
)
	RETURNS boolean
	AS $$
	DECLARE
		fqtn text;
		schema name;
		sql text;
		srid integer;
		ct boolean;
	BEGIN
		-- validate schema
		schema := NULL;
		IF length($1) > 0 THEN
			sql := 'SELECT nspname FROM pg_namespace '
				|| 'WHERE nspname = ' || quote_literal($1)
				|| 'LIMIT 1';
			EXECUTE sql INTO schema;

			IF schema IS NULL THEN
				RAISE EXCEPTION 'The value provided for schema is invalid';
				RETURN FALSE;
			END IF;
		END IF;

		IF schema IS NULL THEN
			sql := 'SELECT n.nspname AS schemaname '
				|| 'FROM pg_catalog.pg_class c '
				|| 'JOIN pg_catalog.pg_namespace n ON n.oid = c.relnamespace '
				|| 'WHERE c.relkind = ' || quote_literal('r')
				|| ' AND n.nspname NOT IN (' || quote_literal('pg_catalog')
				|| ', ' || quote_literal('pg_toast')
				|| ') AND pg_catalog.pg_table_is_visible(c.oid)'
				|| ' AND c.relname = ' || quote_literal($2);
			EXECUTE sql INTO schema;

			IF schema IS NULL THEN
				RAISE EXCEPTION 'The table % does not occur in the search_path', quote_literal($2);
				RETURN FALSE;
			END IF;
		END IF;

		-- clamp SRID
		IF new_srid < 0 THEN
			srid :=  @extschema@.ST_SRID('POINT EMPTY'::@extschema@.geometry);
			RAISE NOTICE 'SRID % converted to the officially unknown SRID %', new_srid, srid;
		ELSE
			srid := new_srid;
		END IF;

		-- drop coverage tile constraint
		-- done separately just in case constraint doesn't exist
		ct := @extschema@._raster_constraint_info_coverage_tile(schema, $2, $3);
		IF ct IS TRUE THEN
			PERFORM  @extschema@._drop_raster_constraint_coverage_tile(schema, $2, $3);
		END IF;

		-- drop SRID, extent, alignment constraints
		PERFORM  @extschema@.DropRasterConstraints(schema, $2, $3, 'extent', 'alignment', 'srid');

		fqtn := '';
		IF length($1) > 0 THEN
			fqtn := quote_ident($1) || '.';
		END IF;
		fqtn := fqtn || quote_ident($2);

		-- update SRID
		sql := 'UPDATE ' || fqtn ||
			' SET ' || quote_ident($3) ||
			' =  @extschema@.ST_SetSRID(' || quote_ident($3) ||
			'::@extschema@.raster, ' || srid || ')';
		RAISE NOTICE 'sql = %', sql;
		EXECUTE sql;

		-- add SRID constraint
		PERFORM  @extschema@.AddRasterConstraints(schema, $2, $3, 'srid', 'extent', 'alignment');

		-- add coverage tile constraint if needed
		IF ct IS TRUE THEN
			PERFORM  @extschema@._add_raster_constraint_coverage_tile(schema, $2, $3);
		END IF;

		RETURN TRUE;
	END;
	$$ LANGUAGE 'plpgsql' VOLATILE;

CREATE OR REPLACE FUNCTION UpdateRasterSRID(
	schema_name name, table_name name, column_name name,
	new_srid integer
)
	RETURNS boolean
	AS $$ SELECT  @extschema@._UpdateRasterSRID($1, $2, $3, $4) $$
	LANGUAGE 'sql' VOLATILE STRICT;

CREATE OR REPLACE FUNCTION UpdateRasterSRID(
	table_name name, column_name name,
	new_srid integer
)
	RETURNS boolean
	AS $$ SELECT  @extschema@._UpdateRasterSRID('', $1, $2, $3) $$
	LANGUAGE 'sql' VOLATILE STRICT;

------------------------------------------------------------------------------
-- ST_Retile
------------------------------------------------------------------------------

-- Availability: 2.2.0
-- @param ext extent to create overviews for, also used for grid origin
--            SRID must match source tile srid.
-- @param sfx scale factor x (pixel width)
-- @param sfy scale factor y (pixel height, usually negative)
-- @param tw max tile width
-- @param th max tile height
--
CREATE OR REPLACE FUNCTION ST_Retile(tab regclass, col name, ext geometry, sfx float8, sfy float8, tw int, th int, algo text DEFAULT 'NearestNeighbour')
RETURNS SETOF raster AS $$
DECLARE
  rec RECORD;
  ipx FLOAT8;
  ipy FLOAT8;
  tx int;
  ty int;
  te @extschema@.GEOMETRY; -- tile extent
  ncols int;
  nlins int;
  srid int;
  sql TEXT;
BEGIN

  RAISE DEBUG 'Target coverage will have sfx=%, sfy=%', sfx, sfy;

  -- 2. Loop over each target tile and build it from source tiles
  ipx := st_xmin(ext);
  ncols := ceil((st_xmax(ext)-ipx)/sfx/tw);
  IF sfy < 0 THEN
    ipy := st_ymax(ext);
    nlins := ceil((st_ymin(ext)-ipy)/sfy/th);
  ELSE
    ipy := st_ymin(ext);
    nlins := ceil((st_ymax(ext)-ipy)/sfy/th);
  END IF;

  srid := ST_Srid(ext);

  RAISE DEBUG 'Target coverage will have % x % tiles, each of approx size % x %', ncols, nlins, tw, th;
  RAISE DEBUG 'Target coverage will cover extent %', ext::box2d;

  FOR tx IN 0..ncols-1 LOOP
    FOR ty IN 0..nlins-1 LOOP
      te := ST_MakeEnvelope(ipx + tx     *  tw  * sfx,
                             ipy + ty     *  th  * sfy,
                             ipx + (tx+1) *  tw  * sfx,
                             ipy + (ty+1) *  th  * sfy,
                             srid);
      --RAISE DEBUG 'sfx/sfy: %, %', sfx, sfy;
      --RAISE DEBUG 'tile extent %', te;
      sql := 'SELECT count(*),  @extschema@.ST_Clip(  @extschema@.ST_Union(  @extschema@.ST_SnapToGrid(  @extschema@.ST_Rescale(  @extschema@.ST_Clip(' || quote_ident(col)
          || ',  @extschema@.ST_Expand($3, greatest($1,$2))),$1, $2, $6), $4, $5, $1, $2)), $3) g FROM ' || tab::text
          || ' WHERE  @extschema@.ST_Intersects(' || quote_ident(col) || ', $3)';
      --RAISE DEBUG 'SQL: %', sql;
      FOR rec IN EXECUTE sql USING sfx, sfy, te, ipx, ipy, algo LOOP
        --RAISE DEBUG '% source tiles intersect target tile %,% with extent %', rec.count, tx, ty, te::box2d;
        IF rec.g IS NULL THEN
          RAISE WARNING 'No source tiles cover target tile %,% with extent %',
            tx, ty, te::box2d;
        ELSE
          --RAISE DEBUG 'Tile for extent % has size % x %', te::box2d, st_width(rec.g), st_height(rec.g);
          RETURN NEXT rec.g;
        END IF;
      END LOOP;
    END LOOP;
  END LOOP;

  RETURN;
END;
$$ LANGUAGE 'plpgsql' STABLE STRICT;

------------------------------------------------------------------------------
-- ST_CreateOverview
------------------------------------------------------------------------------

-- Availability: 2.2.0
CREATE OR REPLACE FUNCTION ST_CreateOverview(tab regclass, col name, factor int, algo text DEFAULT 'NearestNeighbour')
RETURNS regclass AS $$
DECLARE
  sinfo RECORD; -- source info
  sql TEXT;
  ttab TEXT;
BEGIN

  -- 0. Check arguments, we need to ensure:
  --    a. Source table has a raster column with given name
  --    b. Source table has a fixed scale (or "factor" would have no meaning)
  --    c. Source table has a known extent ? (we could actually compute it)
  --    d. Source table has a fixed tile size (or "factor" would have no meaning?)
  -- # all of the above can be checked with a query to raster_columns
  sql := 'SELECT r.r_table_schema sch, r.r_table_name tab, '
      || 'r.scale_x sfx, r.scale_y sfy, r.blocksize_x tw, '
      || 'r.blocksize_y th, r.extent ext, r.srid FROM @extschema@.raster_columns r, '
      || 'pg_class c, pg_namespace n WHERE r.r_table_schema = n.nspname '
      || 'AND r.r_table_name = c.relname AND r_raster_column = $2 AND '
      || ' c.relnamespace = n.oid AND c.oid = $1'
  ;
  EXECUTE sql INTO sinfo USING tab, col;
  IF sinfo IS NULL THEN
      RAISE EXCEPTION '%.% raster column does not exist', tab::text, col;
  END IF;
  IF sinfo.sfx IS NULL or sinfo.sfy IS NULL THEN
    RAISE EXCEPTION 'cannot create overview without scale constraint, try select AddRasterConstraints(''%'', ''%'');', tab::text, col;
  END IF;
  IF sinfo.tw IS NULL or sinfo.tw IS NULL THEN
    RAISE EXCEPTION 'cannot create overview without tilesize constraint, try select AddRasterConstraints(''%'', ''%'');', tab::text, col;
  END IF;
  IF sinfo.ext IS NULL THEN
    RAISE EXCEPTION 'cannot create overview without extent constraint, try select AddRasterConstraints(''%'', ''%'');', tab::text, col;
  END IF;

  -- TODO: lookup in raster_overviews to see if there's any
  --       lower-resolution table to start from

  ttab := 'o_' || factor || '_' || sinfo.tab;
  sql := 'CREATE TABLE ' || quote_ident(sinfo.sch)
      || '.' || quote_ident(ttab)
      || ' AS SELECT ST_Retile($1, $2, $3, $4, $5, $6, $7) '
      || quote_ident(col);
  EXECUTE sql USING tab, col, sinfo.ext,
                    sinfo.sfx * factor, sinfo.sfy * factor,
                    sinfo.tw, sinfo.th, algo;

  -- TODO: optimize this using knowledge we have about
  --       the characteristics of the target column ?
  PERFORM @extschema@.AddRasterConstraints(sinfo.sch, ttab, col);

  PERFORM  @extschema@.AddOverviewConstraints(sinfo.sch, ttab, col,
                                 sinfo.sch, sinfo.tab, col, factor);

    -- return the schema as well as the table
  RETURN sinfo.sch||'.'||ttab;
END;
$$ LANGUAGE 'plpgsql' VOLATILE STRICT;

-- Availability: 2.4.0
CREATE OR REPLACE FUNCTION st_makeemptycoverage(tilewidth int, tileheight int, width int, height int, upperleftx float8, upperlefty float8, scalex float8, scaley float8, skewx float8, skewy float8, srid int4 DEFAULT 0)
    RETURNS SETOF RASTER AS $$
    DECLARE
        ulx double precision;  -- upper left x of raster
        uly double precision;  -- upper left y of raster
        rw int;                -- raster width (may change at edges)
        rh int;                -- raster height (may change at edges)
        x int;                 -- x index of coverage
        y int;                 -- y index of coverage
        template @extschema@.raster;       -- an empty template raster, where each cell
                               -- represents a tile in the coverage
        minY double precision;
        maxX double precision;
    BEGIN
        template := @extschema@.ST_MakeEmptyRaster(
            ceil(width::float8/tilewidth)::int,
            ceil(height::float8/tileheight)::int,
            upperleftx,
            upperlefty,
            tilewidth * scalex,
            tileheight * scaley,
            tileheight * skewx,
            tilewidth * skewy,
            srid
        );

        FOR y IN 1..st_height(template) LOOP
            maxX := @extschema@.ST_RasterToWorldCoordX(template, 1, y) + width * scalex;
            FOR x IN 1..st_width(template) LOOP
                minY := @extschema@.ST_RasterToWorldCoordY(template, x, 1) + height * scaley;
                uly := @extschema@.ST_RasterToWorldCoordY(template, x, y);
                IF uly + (tileheight * scaley) < minY THEN
                    --raise notice 'uly, minY: %, %', uly, minY;
                    rh := ceil((minY - uly)/scaleY)::int;
                ELSE
                    rh := tileheight;
                END IF;

                ulx := @extschema@.ST_RasterToWorldCoordX(template, x, y);
                IF ulx + (tilewidth * scalex) > maxX THEN
                    --raise notice 'ulx, maxX: %, %', ulx, maxX;
                    rw := ceil((maxX - ulx)/scaleX)::int;
                ELSE
                    rw := tilewidth;
                END IF;

                RETURN NEXT @extschema@.ST_MakeEmptyRaster(rw, rh, ulx, uly, scalex, scaley, skewx, skewy, srid);
            END LOOP;
        END LOOP;
    END;
    $$ LANGUAGE 'plpgsql' IMMUTABLE PARALLEL SAFE;

-------------------------------------------------------------------
--  Debugging
-------------------------------------------------------------------

-- Availability: 2.2.0
CREATE OR REPLACE FUNCTION postgis_noop(raster)
	RETURNS geometry
	AS 'MODULE_PATHNAME', 'RASTER_noop'
	LANGUAGE 'c' STABLE STRICT;

-------------------------------------------------------------------
--  END
-------------------------------------------------------------------
-- make views public viewable --
GRANT SELECT ON TABLE raster_columns TO public;
GRANT SELECT ON TABLE raster_overviews TO public;
COMMIT;<|MERGE_RESOLUTION|>--- conflicted
+++ resolved
@@ -4616,15 +4616,7 @@
     AS 'MODULE_PATHNAME','RASTER_getPixelValue'
     LANGUAGE 'c' IMMUTABLE STRICT PARALLEL SAFE;
 
-<<<<<<< HEAD
-=======
-CREATE OR REPLACE FUNCTION st_value(rast raster, x integer, y integer, exclude_nodata_value boolean DEFAULT TRUE)
-    RETURNS float8
-    AS $$ SELECT st_value($1, 1, $2, $3, $4) $$
-    LANGUAGE 'sql' IMMUTABLE STRICT PARALLEL SAFE;
-
 -- Changed: 3.2.0 added resample arg
->>>>>>> 7ba7eb4c
 CREATE OR REPLACE FUNCTION st_value(rast raster, band integer, pt geometry, exclude_nodata_value boolean DEFAULT TRUE, resample text DEFAULT 'nearest')
 	RETURNS float8
 	AS 'MODULE_PATHNAME', 'RASTER_getPixelValueResample'
